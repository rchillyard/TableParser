organization := "com.phasmidsoftware"

name := "TableParser"

<<<<<<< HEAD
version := "1.1.0"
=======
version := "1.0.15"
>>>>>>> 6bbced6a

scalaVersion := "2.13.7"

scalacOptions += "-deprecation"

Test / unmanagedSourceDirectories += baseDirectory.value / "src/it/scala"
Test / unmanagedResourceDirectories += baseDirectory.value / "src/it/resources"

resolvers += "Typesafe Repository" at "https://repo.typesafe.com/typesafe/releases/"

lazy val scalaModules = "org.scala-lang.modules"
lazy val scalaTestVersion = "3.2.9"

// NOTE: this library is not currently compatible with version 2.x.x of the parser-combinators library
lazy val scalaParserCombinatorsVersion = "1.1.2"
lazy val nScalaTimeVersion = "2.30.0"

libraryDependencies ++= Seq(
  "com.phasmidsoftware" %% "flog" % "1.0.8",
  "io.spray" %%  "spray-json" % "1.3.6",
  scalaModules %% "scala-parser-combinators" % scalaParserCombinatorsVersion,
  "com.github.nscala-time" %% "nscala-time" % nScalaTimeVersion,
  "ch.qos.logback" % "logback-classic" % "1.2.8" % "runtime",
  "com.typesafe.scala-logging" %% "scala-logging" % "3.9.4",
  "org.scalatest" %% "scalatest" % scalaTestVersion % "test"
)
<|MERGE_RESOLUTION|>--- conflicted
+++ resolved
@@ -2,11 +2,7 @@
 
 name := "TableParser"
 
-<<<<<<< HEAD
-version := "1.1.0"
-=======
 version := "1.0.15"
->>>>>>> 6bbced6a
 
 scalaVersion := "2.13.7"
 
