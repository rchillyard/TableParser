/*
 * Copyright (c) 2019, 2020. Phasmid Software
 */

package com.phasmidsoftware.parse

import com.phasmidsoftware.table._
import com.phasmidsoftware.util.{FP, Reflection}

import scala.reflect.ClassTag
import scala.util.control.NonFatal
import scala.util.{Failure, Success, Try}

/**
  * Trait to define the various parsers for reading case classes and their parameters from table rows.
  *
  * NOTE: In each of these cellParser methods, the CellParser has a parse method which ignores the columns.
  *
  */
trait CellParsers {

  /**
    * Method to return a CellParser[Seq[P] from a potentially unlimited set of P objects.
    * The counting of the elements starts at start (defaults to 1).
    *
    * @tparam P the underlying type of the result
    * @return a MultiCellParser[Seq[P]
    */
  def cellParserRepetition[P: CellParser : ColumnHelper](start: Int = 1): CellParser[Seq[P]] = new MultiCellParser[Seq[P]] {
    override def toString: String = "MultiCellParser: cellParserRepetition"

    def parse(wo: Option[String], row: Row, columns: Header): Try[Seq[P]] = {
      def getTryP(i: Int) = implicitly[CellParser[P]].parse(Some(s"$i"), row, columns)

<<<<<<< HEAD
      FP.sequence(LazyList.from(start).map(getTryP).takeWhile(_.isSuccess).toList)
=======
      LazyList.from(start).map(getP).takeWhile(_.isSuccess).map(_.get).toList
>>>>>>> 4b5eb0ec
    }
  }

  /**
    * Method to return a CellParser[Seq[P].
    * This is used only by unit tests.
    * CONSIDER eliminating this; only used in unit tests
    *
    * @tparam P the underlying type of the result
    * @return a MultiCellParser[Seq[P]
    */
  def cellParserSeq[P: CellParser]: CellParser[Seq[P]] = new MultiCellParser[Seq[P]] {
    override def toString: String = "MultiCellParser: cellParserSeq"

    def parse(wo: Option[String], row: Row, columns: Header): Try[Seq[P]] = FP.sequence(for (w <- row.ws) yield implicitly[CellParser[P]].parse(CellValue(w)))
  }

  /**
    * Method to return a CellParser[Option[P].
    *
    * This class is used for optional types which are non-scalar, i.e. there are no implicitly-defined parsers for the Option[P].
    *
    * @tparam P the underlying type of the result
    * @return a SingleCellParser[Option[P]
    */
  def cellParserOption[P: CellParser]: CellParser[Option[P]] = new SingleCellParser[Option[P]] {
    override def toString: String = s"cellParserOption with $cp"

    private val cp: CellParser[P] = implicitly[CellParser[P]]

    def convertString(w: String): Try[Option[P]] = convertToOptionP(cp.parse(CellValue(w)))

    override def parse(wo: Option[String], row: Row, columns: Header): Try[Option[P]] = convertToOptionP(cp.parse(wo, row, columns))

    private def convertToOptionP(py: Try[P]) = py.map(Some(_)).recoverWith {
      case _: ParseableException => Success(None)
    }
  }

  /**
    * Method to return a CellParser[Option[String].
    *
    * TODO: why do we need this in addition to cellParserOption?
    *
    * CONSIDER: using BlankException as above...
    *
    * @return a SingleCellParser[Option[String]
    */
  def cellParserOptionNonEmptyString: CellParser[Option[String]] = new SingleCellParser[Option[String]] {
    override def toString: String = s"cellParserOptionNonEmptyString"

    private val cp: CellParser[String] = new CellParser[String]() {
      def convertString(w: String): Try[String] = Success(if (w.isEmpty) null else w)

      override def parse(wo: Option[String], row: Row, columns: Header): Try[String] = Failure(new UnsupportedOperationException)
    }

    def convertString(w: String): Try[Option[String]] = cp.convertString(w).map(Option(_))

    override def parse(wo: Option[String], row: Row, columns: Header): Try[Option[String]] = cp.parse(wo, row, columns).map(Option(_))
  }

  /**
    * Method to return a CellParser[T] based on a function to convert a P into a T
    *
    * @param construct a function P => T.
    * @tparam P the type of the intermediate type.
    * @tparam T the underlying type of the result.
    * @return a SingleCellParser which converts a String into the intermediate type P and thence into a T
    */
  def cellParser[P: CellParser, T: ClassTag](construct: P => T): CellParser[T] = new SingleCellParser[T] {
    override def toString: String = s"SingleCellParser for ${implicitly[ClassTag[T]]}"

    def convertString(w: String): Try[T] = implicitly[CellParser[P]].parse(CellValue(w)).map(construct)
  }

  /**
    * Method to return a CellParser[T] where T is a 1-ary Product and which is based on a function to convert a P into a T.
    *
    * NOTE: be careful using this method it only applies where T is a 1-tuple (e.g. a case class with one field).
    * It probably shouldn't ever be used in practice. It can cause strange initialization errors!
    * This note may be irrelevant now that we have overridden convertString to fix issue #1.
    *
    * @param construct a function P => T, usually the apply method of a case class.
    * @tparam P1 the type of the (single) field of the Product type T.
    * @tparam T  the underlying type of the result, a Product.
    * @return a MultiCellParser which converts a String from a Row into the field type P and thence into a T
    */
  def cellParser1[P1: CellParser, T <: Product : ClassTag : ColumnHelper](construct: P1 => T, fields: Seq[String] = Nil): CellParser[T] = {

    new MultiCellParser[T] {
      override def toString: String = s"MultiCellParser: cellParser1 for ${implicitly[ClassTag[T]]}"

      def parse(wo: Option[String], row: Row, columns: Header): Try[T] =
        fieldNames(fields) match {
          case f1 :: Nil => readCell[T, P1](wo, row, columns)(f1).map(construct)
          case _ => Failure(ParseLogicException("non-unique field name"))
        }

      override def convertString(w: String): Try[T] = implicitly[CellParser[P1]].convertString(w).map(construct)
    }
  }

  /**
    * Method to return a CellParser[T] where T is a 2-ary Product and which is based on a function to convert a (P1,P2) into a T.
    *
    * @param construct a function (P1,P2) => T, usually the apply method of a case class.
    * @tparam P1 the type of the first field of the Product type T.
    * @tparam P2 the type of the second field of the Product type T.
    * @tparam T  the underlying type of the result, a Product.
    * @return a MultiCellParser which converts Strings from a Row into the field types P1 and P2 and thence into a T
    */
  def cellParser2[P1: CellParser, P2: CellParser, T <: Product : ClassTag : ColumnHelper](construct: (P1, P2) => T, fields: Seq[String] = Nil): CellParser[T] = {
    new MultiCellParser[T] {
      override def toString: String = s"MultiCellParser: cellParser2 for ${implicitly[ClassTag[T]]}"

      override def parse(wo: Option[String], row: Row, columns: Header): Try[T] =
        fieldNames(fields) match {
          case f1 :: fs =>
            for {
              p1 <- readCell[T, P1](wo, row, columns)(f1)
              t <- cellParser1(construct.curried(p1), fs).parse(wo, row, columns)
            } yield t
          case _ => Failure(ParseLogicException("no field names"))
        }
    }
  }

  /**
    * Method to return a CellParser[T] where T is a 2-ary Product and which is based on a function to convert a (K,P) into a T.
    * This method differs from cellParser2 in that the parser of P (a CellParser[P]) is not found implicitly, but rather is looked up
    * dynamically depending on the value of the first parameter (of type K).
    *
    * @param construct a function (K,P) => T, usually the apply method of a case class.
    * @param parsers   a Map[K, CellParser[P] ] which determines which particular parser of P will be used.
    *                  The key value looked up is the value of the first (K) field.
    * @tparam K the type of the conditional lookup key, which is also the type of the first field of T.
    *           Typically, this will be a String, but it could also be an Int or something more exotic.
    * @tparam P the type of the second field of the Product type T.
    * @tparam T the underlying type of the result, a Product.
    * @return a MultiCellParser which converts Strings from a Row into the field types K and P and thence into a T.
    * @throws NoSuchElementException if the key (from the first K-type parameter) is not present in the map given by parsers.
    */
  def cellParser2Conditional[K: CellParser, P, T <: Product : ClassTag : ColumnHelper](construct: (K, P) => T, parsers: Map[K, CellParser[P]], fields: Seq[String] = Nil): CellParser[T] = {
    new MultiCellParser[T] {
      override def toString: String = s"MultiCellParser: cellParser2 for ${implicitly[ClassTag[T]]}"

      override def parse(wo: Option[String], row: Row, columns: Header): Try[T] =
        fieldNames(fields) match {
          case Seq(f1, f2) =>
            for {
              k <- readCell[T, K](wo, row, columns)(f1)
              p <- readCell[T, P](wo, row, columns)(f2)(implicitly[ClassTag[T]], implicitly[ColumnHelper[T]], parsers(k))
            } yield construct(k, p)
          case _ => Failure(ParseLogicException("incorrect number of field names (should be 2)"))
        }
    }
  }

  /**
    * Method to return a CellParser[T] where T is a 3-ary Product and which is based on a function to convert a (P1,P2,P3) into a T.
    *
    * @param construct a function (P1,P2,P3) => T, usually the apply method of a case class.
    * @tparam P1 the type of the first field of the Product type T.
    * @tparam P2 the type of the second field of the Product type T.
    * @tparam P3 the type of the third field of the Product type T.
    * @tparam T  the underlying type of the result, a Product.
    * @return a MultiCellParser which converts Strings from a Row into the field types P1, P2 and P3 and thence into a T
    */
  def cellParser3[P1: CellParser, P2: CellParser, P3: CellParser, T <: Product : ClassTag : ColumnHelper](construct: (P1, P2, P3) => T, fields: Seq[String] = Nil): CellParser[T] = {
    new MultiCellParser[T] {
      override def toString: String = s"MultiCellParser: cellParser3 for ${implicitly[ClassTag[T]]}"

      override def parse(wo: Option[String], row: Row, columns: Header): Try[T] =
        fieldNames(fields) match {
          case f1 :: fs =>
            for {
              p1 <- readCell[T, P1](wo, row, columns)(f1)
              t <- cellParser2(construct(p1, _, _), fs).parse(wo, row, columns)
            } yield t
          case _ => Failure(ParseLogicException("no field names"))
        }
    }
  }

  /**
    * Method to return a CellParser[T] where T is a 4-ary Product and which is based on a function to convert a (P1,P2,P3,P4) into a T.
    *
    * @param construct a function (P1,P2,P3,P4) => T, usually the apply method of a case class.
    * @tparam P1 the type of the first field of the Product type T.
    * @tparam P2 the type of the second field of the Product type T.
    * @tparam P3 the type of the second field of the Product type T.
    * @tparam P4 the type of the fourth field of the Product type T.
    * @tparam T  the underlying type of the result, a Product.
    * @return a MultiCellParser which converts Strings from a Row into the field types P1, P2, P3 and P4 and thence into a T
    */
  def cellParser4[P1: CellParser, P2: CellParser, P3: CellParser, P4: CellParser, T <: Product : ClassTag : ColumnHelper](construct: (P1, P2, P3, P4) => T, fields: Seq[String] = Nil): CellParser[T] = {
    new MultiCellParser[T] {
      override def toString: String = s"MultiCellParser: cellParser4 for ${implicitly[ClassTag[T]]}"

      override def parse(wo: Option[String], row: Row, columns: Header): Try[T] =
        fieldNames(fields) match {
          case f1 :: fs =>
            for {
              p1 <- readCell[T, P1](wo, row, columns)(f1)
              t <- cellParser3(construct(p1, _, _, _), fs).parse(wo, row, columns)
            } yield t
          case _ => Failure(ParseLogicException("no field names"))
        }
    }
  }

  /**
    * Method to return a CellParser[T] where T is a 5-ary Product and which is based on a function to convert a (P1,P2,P3,P4,P5) into a T.
    *
    * @param construct a function (P1,P2,P3,P4,P5) => T, usually the apply method of a case class.
    * @tparam P1 the type of the first field of the Product type T.
    * @tparam P2 the type of the second field of the Product type T.
    * @tparam P3 the type of the second field of the Product type T.
    * @tparam P4 the type of the fourth field of the Product type T.
    * @tparam P5 the type of the fifth field of the Product type T.
    * @tparam T  the underlying type of the result, a Product.
    * @return a MultiCellParser which converts Strings from a Row into the field types P1, P2, P3, P4 and P5 and thence into a T
    */
  def cellParser5[P1: CellParser, P2: CellParser, P3: CellParser, P4: CellParser, P5: CellParser, T <: Product : ClassTag : ColumnHelper](construct: (P1, P2, P3, P4, P5) => T, fields: Seq[String] = Nil): CellParser[T] = {
    new MultiCellParser[T] {
      override def toString: String = s"MultiCellParser: cellParser5 for ${implicitly[ClassTag[T]]}"

      override def parse(wo: Option[String], row: Row, columns: Header): Try[T] =
        fieldNames(fields) match {
          case f1 :: fs =>
            for {
              p1 <- readCell[T, P1](wo, row, columns)(f1)
              t <- cellParser4(construct(p1, _, _, _, _), fs).parse(wo, row, columns)
            } yield t
          case _ => Failure(ParseLogicException("no field names"))
        }
    }
  }

  /**
    * Method to return a CellParser[T] where T is a 6-ary Product and which is based on a function to convert a (P1,P2,P3,P4,P5,P6) into a T.
    *
    * @param construct a function (P1,P2,P3,P4,P5,P6) => T, usually the apply method of a case class.
    * @tparam P1 the type of the first field of the Product type T.
    * @tparam P2 the type of the second field of the Product type T.
    * @tparam P3 the type of the second field of the Product type T.
    * @tparam P4 the type of the fourth field of the Product type T.
    * @tparam P5 the type of the fifth field of the Product type T.
    * @tparam P6 the type of the sixth field of the Product type T.
    * @tparam T  the underlying type of the result, a Product.
    * @return a MultiCellParser which converts Strings from a Row into the field types P1, P2, P3, P4, P5 and P6 and thence into a T
    */
  def cellParser6[P1: CellParser, P2: CellParser, P3: CellParser, P4: CellParser, P5: CellParser, P6: CellParser, T <: Product : ClassTag : ColumnHelper](construct: (P1, P2, P3, P4, P5, P6) => T, fields: Seq[String] = Nil): CellParser[T] = {
    new MultiCellParser[T] {
      override def toString: String = s"MultiCellParser: cellParser6 for ${implicitly[ClassTag[T]]}"

      override def parse(wo: Option[String], row: Row, columns: Header): Try[T] =
        fieldNames(fields) match {
          case f1 :: fs =>
            for {
              p1 <- readCell[T, P1](wo, row, columns)(f1)
              t <- cellParser5(construct(p1, _, _, _, _, _), fs).parse(wo, row, columns)
            } yield t
          case _ => Failure(ParseLogicException("no field names"))
        }
    }
  }

  /**
    * Method to return a CellParser[T] where T is a 7-ary Product and which is based on a function to convert a (P1,P2,P3,P4,P5,P6,P7) into a T.
    *
    * @param construct a function (P1,P2,P3,P4,P5,P6,P7) => T, usually the apply method of a case class.
    * @tparam P1 the type of the first field of the Product type T.
    * @tparam P2 the type of the second field of the Product type T.
    * @tparam P3 the type of the second field of the Product type T.
    * @tparam P4 the type of the fourth field of the Product type T.
    * @tparam P5 the type of the fifth field of the Product type T.
    * @tparam P6 the type of the sixth field of the Product type T.
    * @tparam P7 the type of the seventh field of the Product type T.
    * @tparam T  the underlying type of the result, a Product.
    * @return a MultiCellParser which converts Strings from a Row into the field types P1, P2, P3, P4, P5, P6 and P7 and thence into a T
    */
  def cellParser7[P1: CellParser, P2: CellParser, P3: CellParser, P4: CellParser, P5: CellParser, P6: CellParser, P7: CellParser, T <: Product : ClassTag : ColumnHelper](construct: (P1, P2, P3, P4, P5, P6, P7) => T, fields: Seq[String] = Nil): CellParser[T] = {
    new MultiCellParser[T] {
      override def toString: String = s"MultiCellParser: cellParser7 for ${implicitly[ClassTag[T]]}"

      override def parse(wo: Option[String], row: Row, columns: Header): Try[T] =
        fieldNames(fields) match {
          case f1 :: fs =>
            for {
              p1 <- readCell[T, P1](wo, row, columns)(f1)
              t <- cellParser6(construct(p1, _, _, _, _, _, _), fs).parse(wo, row, columns)
            } yield t
          case _ => Failure(ParseLogicException("no field names"))
        }
    }
  }

  /**
    * Method to return a CellParser[T] where T is a 8-ary Product and which is based on a function to convert a (P1,P2,P3,P4,P5,P6,P7,P8) into a T.
    *
    * @param construct a function (P1,P2,P3,P4,P5,P6,P7,P8) => T, usually the apply method of a case class.
    * @tparam P1 the type of the first field of the Product type T.
    * @tparam P2 the type of the second field of the Product type T.
    * @tparam P3 the type of the second field of the Product type T.
    * @tparam P4 the type of the fourth field of the Product type T.
    * @tparam P5 the type of the fifth field of the Product type T.
    * @tparam P6 the type of the sixth field of the Product type T.
    * @tparam P7 the type of the seventh field of the Product type T.
    * @tparam P8 the type of the eighth field of the Product type T.
    * @tparam T  the underlying type of the result, a Product.
    * @return a MultiCellParser which converts Strings from a Row into the field types P1, P2, P3, P4, P5, P6, P7 and P8 and thence into a T
    */
  def cellParser8[P1: CellParser, P2: CellParser, P3: CellParser, P4: CellParser, P5: CellParser, P6: CellParser, P7: CellParser, P8: CellParser, T <: Product : ClassTag : ColumnHelper](construct: (P1, P2, P3, P4, P5, P6, P7, P8) => T, fields: Seq[String] = Nil): CellParser[T] = {
    new MultiCellParser[T] {
      override def toString: String = s"MultiCellParser: cellParser8 for ${implicitly[ClassTag[T]]}"

      override def parse(wo: Option[String], row: Row, columns: Header): Try[T] =
        fieldNames(fields) match {
          case f1 :: fs =>
            for {
              p1 <- readCell[T, P1](wo, row, columns)(f1)
              t <- cellParser7(construct(p1, _, _, _, _, _, _, _), fs).parse(wo, row, columns)
            } yield t
          case _ => Failure(ParseLogicException("no field names"))
        }
    }
  }

  /**
    * Method to return a CellParser[T] where T is a 9-ary Product and which is based on a function to convert a (P1,P2,P3,P4,P5,P6,P7,P8,P9) into a T.
    *
    * @param construct a function (P1,P2,P3,P4,P5,P6,P7,P8,P9) => T, usually the apply method of a case class.
    * @tparam P1 the type of the first field of the Product type T.
    * @tparam P2 the type of the second field of the Product type T.
    * @tparam P3 the type of the second field of the Product type T.
    * @tparam P4 the type of the fourth field of the Product type T.
    * @tparam P5 the type of the fifth field of the Product type T.
    * @tparam P6 the type of the sixth field of the Product type T.
    * @tparam P7 the type of the seventh field of the Product type T.
    * @tparam P8 the type of the eighth field of the Product type T.
    * @tparam P9 the type of the ninth field of the Product type T.
    * @tparam T  the underlying type of the result, a Product.
    * @return a MultiCellParser which converts Strings from a Row into the field types P1, P2, P3, P4, P5, P6, P7, P8 and P9 and thence into a T
    */
  def cellParser9[P1: CellParser, P2: CellParser, P3: CellParser, P4: CellParser, P5: CellParser, P6: CellParser, P7: CellParser, P8: CellParser, P9: CellParser, T <: Product : ClassTag : ColumnHelper](construct: (P1, P2, P3, P4, P5, P6, P7, P8, P9) => T, fields: Seq[String] = Nil): CellParser[T] = {
    new MultiCellParser[T] {
      override def toString: String = s"MultiCellParser: cellParser9 for ${implicitly[ClassTag[T]]}"

      override def parse(wo: Option[String], row: Row, columns: Header): Try[T] =
        fieldNames(fields) match {
          case f1 :: fs =>
            for {
              p1 <- readCell[T, P1](wo, row, columns)(f1)
              t <- cellParser8(construct(p1, _, _, _, _, _, _, _, _), fs).parse(wo, row, columns)
            } yield t
          case _ => Failure(ParseLogicException("no field names"))
        }
    }
  }

  /**
    * Method to return a CellParser[T] where T is a 10-ary Product and which is based on a function to convert a (P1,P2,P3,P4,P5,P6,P7,P8,P9,P10) into a T.
    *
    * @param construct a function (P1,P2,P3,P4,P5,P6,P7,P8,P9,P10) => T, usually the apply method of a case class.
    * @tparam P1  the type of the first field of the Product type T.
    * @tparam P2  the type of the second field of the Product type T.
    * @tparam P3  the type of the second field of the Product type T.
    * @tparam P4  the type of the fourth field of the Product type T.
    * @tparam P5  the type of the fifth field of the Product type T.
    * @tparam P6  the type of the sixth field of the Product type T.
    * @tparam P7  the type of the seventh field of the Product type T.
    * @tparam P8  the type of the eighth field of the Product type T.
    * @tparam P9  the type of the ninth field of the Product type T.
    * @tparam P10 the type of the tenth field of the Product type T.
    * @tparam T   the underlying type of the result, a Product.
    * @return a MultiCellParser which converts Strings from a Row into the field types P1, P2, P3, P4, P5, P6, P7, P8, P9 and P10 and thence into a T
    */
  def cellParser10[P1: CellParser, P2: CellParser, P3: CellParser, P4: CellParser, P5: CellParser, P6: CellParser, P7: CellParser, P8: CellParser, P9: CellParser, P10: CellParser, T <: Product : ClassTag : ColumnHelper](construct: (P1, P2, P3, P4, P5, P6, P7, P8, P9, P10) => T, fields: Seq[String] = Nil): CellParser[T] = {
    new MultiCellParser[T] {
      override def toString: String = s"MultiCellParser: cellParser10 for ${implicitly[ClassTag[T]]}"

      override def parse(wo: Option[String], row: Row, columns: Header): Try[T] =
        fieldNames(fields) match {
          case f1 :: fs =>
            for {
              p1 <- readCell[T, P1](wo, row, columns)(f1)
              t <- cellParser9(construct(p1, _, _, _, _, _, _, _, _, _), fs).parse(wo, row, columns)
            } yield t
          case _ => Failure(ParseLogicException("no field names"))
        }
    }
  }

  /**
    * Method to return a CellParser[T] where T is a 11-ary Product and which is based on a function to convert a (P1,P2,P3,P4,P5,P6,P7,P8,P9,P10,P11) into a T.
    *
    * @param construct a function (P1,P2,P3,P4,P5,P6,P7,P8,P9,P10,P11) => T, usually the apply method of a case class.
    * @tparam P1  the type of the first field of the Product type T.
    * @tparam P2  the type of the second field of the Product type T.
    * @tparam P3  the type of the second field of the Product type T.
    * @tparam P4  the type of the fourth field of the Product type T.
    * @tparam P5  the type of the fifth field of the Product type T.
    * @tparam P6  the type of the sixth field of the Product type T.
    * @tparam P7  the type of the seventh field of the Product type T.
    * @tparam P8  the type of the eighth field of the Product type T.
    * @tparam P9  the type of the ninth field of the Product type T.
    * @tparam P10 the type of the tenth field of the Product type T.
    * @tparam P11 the type of the eleventh field of the Product type T.
    * @tparam T   the underlying type of the result, a Product.
    * @return a MultiCellParser which converts Strings from a Row into the field types P1, P2, P3, P4, P5, P6, P7, P8, P9, P10 and P11 and thence into a T
    */
  def cellParser11[P1: CellParser, P2: CellParser, P3: CellParser, P4: CellParser, P5: CellParser, P6: CellParser, P7: CellParser, P8: CellParser, P9: CellParser, P10: CellParser, P11: CellParser, T <: Product : ClassTag : ColumnHelper](construct: (P1, P2, P3, P4, P5, P6, P7, P8, P9, P10, P11) => T, fields: Seq[String] = Nil): CellParser[T] = {
    new MultiCellParser[T] {
      override def toString: String = s"MultiCellParser: cellParser11 for ${implicitly[ClassTag[T]]}"

      override def parse(wo: Option[String], row: Row, columns: Header): Try[T] =
        fieldNames(fields) match {
          case f1 :: fs =>
            for {
              p1 <- readCell[T, P1](wo, row, columns)(f1)
              t <- cellParser10(construct(p1, _, _, _, _, _, _, _, _, _, _), fs).parse(wo, row, columns)
            } yield t
          case _ => Failure(ParseLogicException("no field names"))
        }
    }
  }

  /**
    * Method to return a CellParser[T] where T is a 12-ary Product and which is based on a function to convert a (P1,P2,P3,P4,P5,P6,P7,P8,P9,P10,P11,P12) into a T.
    *
    * @param construct a function (P1,P2,P3,P4,P5,P6,P7,P8,P9,P10,P11,P12) => T, usually the apply method of a case class.
    * @tparam P1  the type of the first field of the Product type T.
    * @tparam P2  the type of the second field of the Product type T.
    * @tparam P3  the type of the second field of the Product type T.
    * @tparam P4  the type of the fourth field of the Product type T.
    * @tparam P5  the type of the fifth field of the Product type T.
    * @tparam P6  the type of the sixth field of the Product type T.
    * @tparam P7  the type of the seventh field of the Product type T.
    * @tparam P8  the type of the eighth field of the Product type T.
    * @tparam P9  the type of the ninth field of the Product type T.
    * @tparam P10 the type of the tenth field of the Product type T.
    * @tparam P11 the type of the eleventh field of the Product type T.
    * @tparam P12 the type of the twelfth field of the Product type T.
    * @tparam T   the underlying type of the result, a Product.
    * @return a MultiCellParser which converts Strings from a Row into the field types P1, P2, P3, P4, P5, P6, P7, P8, P9, P10, P11 and P12 and thence into a T
    */
  def cellParser12[P1: CellParser, P2: CellParser, P3: CellParser, P4: CellParser, P5: CellParser, P6: CellParser, P7: CellParser, P8: CellParser, P9: CellParser, P10: CellParser, P11: CellParser, P12: CellParser, T <: Product : ClassTag : ColumnHelper](construct: (P1, P2, P3, P4, P5, P6, P7, P8, P9, P10, P11, P12) => T, fields: Seq[String] = Nil): CellParser[T] = {
    new MultiCellParser[T] {
      override def toString: String = s"MultiCellParser: cellParser12 for ${implicitly[ClassTag[T]]}"

      override def parse(wo: Option[String], row: Row, columns: Header): Try[T] =
        fieldNames(fields) match {
          case f1 :: fs =>
            for {
              p1 <- readCell[T, P1](wo, row, columns)(f1)
              t <- cellParser11(construct(p1, _, _, _, _, _, _, _, _, _, _, _), fs).parse(wo, row, columns)
            } yield t
          case _ => Failure(ParseLogicException("no field names"))
        }
    }
    }


  /**
    * Method to yield a ColumnHelper[T] based on an optional prefix, and some number of explicit aliases,
    *
    * @param maybePrefix an optional prefix for the column name.
    * @param aliases     a variable number of explicit aliases to translate specific case class parameter names into their column name equivalents.
    * @tparam T the underlying type of the resulting ColumnHelper
    * @return a new instance of ColumnHelper[T]
    */
  def columnHelper[T](maybePrefix: Option[String], aliases: (String, String)*): ColumnHelper[T] = columnHelper(identity[String] _, maybePrefix, aliases: _*)

  /**
    * Method to yield a ColumnHelper[T] based on a column name mapper, and some number of explicit aliases,
    *
    * @param columnNameMapper a mapper of String=>String which will translate case class parameter names into column names.
    * @param aliases          a variable number of explicit aliases to translate specific case class parameter names into their column name equivalents.
    * @tparam T the underlying type of the resulting ColumnHelper
    * @return a new instance of ColumnHelper[T]
    */
  def columnHelper[T](columnNameMapper: String => String, aliases: (String, String)*): ColumnHelper[T] = columnHelper(columnNameMapper, None, aliases: _*)

  /**
    * Method to yield a ColumnHelper[T] based on a column name mapper, an optional prefix, and some number of explicit aliases,
    *
    * @param columnNameMapper a mapper of String=>String which will translate case class parameter names into column names.
    * @param maybePrefix      an optional prefix for the column name.
    * @param aliases          a variable number of explicit aliases to translate specific case class parameter names into their column name equivalents.
    * @tparam T the underlying type of the resulting ColumnHelper
    * @return a new instance of ColumnHelper[T]
    */
  def columnHelper[T](columnNameMapper: String => String, maybePrefix: Option[String], aliases: (String, String)*): ColumnHelper[T] = new ColumnHelper[T] {
    override val maybePrefix_ : Option[String] = maybePrefix
    override val aliases_ : Seq[(String, String)] = aliases
    override val columnNameMapper_ : String => String = columnNameMapper
  }

  /**
    * Method to yield a ColumnHelper[T] based on  some number of explicit aliases,
    *
    * @param aliases a variable number of explicit aliases to translate specific case class parameter names into their column name equivalents.
    * @tparam T the underlying type of the resulting ColumnHelper
    * @return a new instance of ColumnHelper[T]
    */
  def columnHelper[T](aliases: (String, String)*): ColumnHelper[T] = columnHelper(identity[String] _, aliases: _*)

  /**
    * A default column mapper which will work for any underlying type T and which provides no column name mapping at all.
    * This is suitable for the usual case where the names of the, e.g., CSV columns are the same as the names of the case class parameters.
    *
    * @tparam T the underlying type of the resulting ColumnHelper
    * @return a new instance of ColumnHelper[T]
    */
  implicit def defaultColumnHelper[T]: ColumnHelper[T] = columnHelper()

  // CONSIDER inlining readCellWithHeader
  private def readCell[T <: Product : ClassTag : ColumnHelper, P: CellParser](wo: Option[String], row: Row, columns: Header)(p: String): Try[P] = // if (columns.exists)
    readCellWithHeader(wo, row, columns, p)

  /**
    * Return the field names as Seq[String], from either the fields parameter or by reflection into T.
    * Note that fields takes precedence and ClassTag[T] is ignored if fields is used.
    *
    * @param fields a list of field names to be used instead of the reflected fields of T.
    * @tparam T the type (typically a case class) from which we will use reflection to get the field names (referred to only if fields is Nil)
    * @return the field names to be used.
    */
  private def fieldNames[T: ClassTag](fields: Seq[String]) = fields match {
    case Nil => Reflection.extractFieldNames(implicitly[ClassTag[T]]).toList
    case ps => ps
  }

  private def readCellWithHeader[P: CellParser, T <: Product : ClassTag : ColumnHelper](wo: Option[String], row: Row, columns: Header, p: String) = {
    val columnName = implicitly[ColumnHelper[T]].lookup(wo, p)
    val cellParser = implicitly[CellParser[P]]
    val idx = row.getIndex(columnName)
<<<<<<< HEAD
    if (idx >= 0) for (w <- row(idx); z <- cellParser.parse(CellValue(w)).recoverWith {
      case NonFatal(e) => Failure(InvalidParseException(s"Problem parsing '$w' as ${implicitly[ClassTag[T]].runtimeClass} from $columnName at index $idx of $row", e))
    }) yield z
    else cellParser.parse(Some(columnName), row, columns).recoverWith {
      case _: UnsupportedOperationException => Failure(ParserException(s"unable to find value for column ${columnName.toUpperCase} in $columns"))
=======
    // TODO sort this out...
    if (idx >= 0) try cellParser.parse(CellValue(row(idx).get)) catch {
      case e: Exception => throw ParserException(s"Problem parsing '${row(idx)}' as ${implicitly[ClassTag[T]].runtimeClass} from $columnName at index $idx of $row", e)
    }
    else try cellParser.parse(Some(columnName), row, columns) catch {
      case _: UnsupportedOperationException => throw ParserException(s"unable to find value for column $columnName in $columns")
>>>>>>> 4b5eb0ec
    }
  }
}

/**
  * This companion object comprises CellParser[T] objects which represent conversions that are fixed,
  * i.e. they don't depend on some other parameter such as the formatter in DateTime conversions.
  */
object CellParsers

/**
  * CONSIDER: do we really need this exception?
  *
  * @param w the message.
  */
case class ParsersException(w: String) extends Exception(w)

/**
  * This class is used for the situation where a column in a table actually contains a set of
  * attributes, typically separated by "," and possibly bracketed by "{}".
  * CONSIDER allowing "|" as a separator (as described previously in the documentation here).
  *
  * @param xs the attribute values.
  */
case class AttributeSet(xs: StringList)

object AttributeSet {

  /**
    * This method is required to be a String=>AttributeSet and is only invoked inside Try.
    * It invokes parse to get its result.
    *
    * NOTE: essentially, we are doing a get, and trying to make it explicit so that Codacy doesn't get upset ;)
    *
    * @param w the String to be converted to an AttributeSet.
    * @return an AttributeSet.
    */
  def apply(w: String): AttributeSet = parse(w) match {
    case Success(a) => a
    case Failure(x) => throw x
  }

  /**
    * Method to parse a String as an AttributeSet.
    *
    * @param w the String to be parsed as an AttributeSet.
    * @return a Try[AttributeSet]
    */
  def parse(w: String): Try[AttributeSet] = Parseable.split(w).map(apply)
}
<|MERGE_RESOLUTION|>--- conflicted
+++ resolved
@@ -32,11 +32,7 @@
     def parse(wo: Option[String], row: Row, columns: Header): Try[Seq[P]] = {
       def getTryP(i: Int) = implicitly[CellParser[P]].parse(Some(s"$i"), row, columns)
 
-<<<<<<< HEAD
       FP.sequence(LazyList.from(start).map(getTryP).takeWhile(_.isSuccess).toList)
-=======
-      LazyList.from(start).map(getP).takeWhile(_.isSuccess).map(_.get).toList
->>>>>>> 4b5eb0ec
     }
   }
 
@@ -576,20 +572,11 @@
     val columnName = implicitly[ColumnHelper[T]].lookup(wo, p)
     val cellParser = implicitly[CellParser[P]]
     val idx = row.getIndex(columnName)
-<<<<<<< HEAD
     if (idx >= 0) for (w <- row(idx); z <- cellParser.parse(CellValue(w)).recoverWith {
       case NonFatal(e) => Failure(InvalidParseException(s"Problem parsing '$w' as ${implicitly[ClassTag[T]].runtimeClass} from $columnName at index $idx of $row", e))
     }) yield z
     else cellParser.parse(Some(columnName), row, columns).recoverWith {
-      case _: UnsupportedOperationException => Failure(ParserException(s"unable to find value for column ${columnName.toUpperCase} in $columns"))
-=======
-    // TODO sort this out...
-    if (idx >= 0) try cellParser.parse(CellValue(row(idx).get)) catch {
-      case e: Exception => throw ParserException(s"Problem parsing '${row(idx)}' as ${implicitly[ClassTag[T]].runtimeClass} from $columnName at index $idx of $row", e)
-    }
-    else try cellParser.parse(Some(columnName), row, columns) catch {
-      case _: UnsupportedOperationException => throw ParserException(s"unable to find value for column $columnName in $columns")
->>>>>>> 4b5eb0ec
+      case _: UnsupportedOperationException => Failure(ParserException(s"unable to find value for column $columnName in $columns"))
     }
   }
 }
