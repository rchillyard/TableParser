/*
 * Copyright (c) 2019, 2020. Phasmid Software
 */

package com.phasmidsoftware.parse

import com.phasmidsoftware.table._
import com.phasmidsoftware.util.{FP, Reflection}
import scala.reflect.ClassTag
import scala.util.control.NonFatal
import scala.util.{Failure, Success, Try}

/**
 * Trait to define the various parsers for reading case classes and their parameters from table rows.
 *
 * NOTE: In each of these cellParser methods, the CellParser has a parse method which ignores the columns.
 *
 */
trait CellParsers {

  /**
    * Method to return a CellParser[RawRow] from a Row.
    *
    * @return a CellParser[RawRow]
    */
  def rawRowCellParser: CellParser[RawRow] =
    new MultiCellParser[RawRow] {
      def parse(wo: Option[String], row: Row, columns: Header): Try[RawRow] = Success(RawRow(row.ws, columns))
    }

  /**
    * Method to return a CellParser[Seq[P] from a potentially unlimited set of P objects.
    * The counting of the elements starts at start (defaults to 1).
    *
    * @tparam P the underlying type of the result
    * @return a MultiCellParser[Seq[P]
    */
  def cellParserRepetition[P: CellParser : ColumnHelper](start: Int = 1): CellParser[Seq[P]] = new MultiCellParser[Seq[P]] {
    // XXX used only for debugging
    override def toString: String = "MultiCellParser: cellParserRepetition"

    def parse(wo: Option[String], row: Row, columns: Header): Try[Seq[P]] = {
      def getTryP(i: Int) = implicitly[CellParser[P]].parse(Some(s"$i"), row, columns)

      FP.sequence(LazyList.from(start).map(getTryP).takeWhile(_.isSuccess))
    }
  }

  /**
   * Method to return a CellParser[Seq[P].
   * This is used only by unit tests.
   * CONSIDER eliminating this; only used in unit tests
   *
   * @tparam P the underlying type of the result
   * @return a MultiCellParser[Seq[P]
   */
  def cellParserSeq[P: CellParser]: CellParser[Seq[P]] = new MultiCellParser[Seq[P]] {
    // XXX used only for debugging
    override def toString: String = "MultiCellParser: cellParserSeq"

    def parse(wo: Option[String], row: Row, columns: Header): Try[Seq[P]] = FP.sequence(for (w <- row.ws) yield implicitly[CellParser[P]].parse(CellValue(w)))
  }

  /**
   * Method to return a CellParser[Option[P].
   *
   * This class is used for optional types which are non-scalar, i.e. there are no implicitly-defined parsers for the Option[P].
   *
   * @tparam P the underlying type of the result
   * @return a SingleCellParser[Option[P]
   */
  def cellParserOption[P: CellParser]: CellParser[Option[P]] = new SingleCellParser[Option[P]] {
    // XXX used only for debugging
    override def toString: String = s"cellParserOption with $cp"

    private val cp: CellParser[P] = implicitly[CellParser[P]]

    def convertString(w: String): Try[Option[P]] = convertToOptionP(cp.parse(CellValue(w)))

    override def parse(wo: Option[String], row: Row, columns: Header): Try[Option[P]] = convertToOptionP(cp.parse(wo, row, columns))

    private def convertToOptionP(py: Try[P]) = py.map(Some(_)).recoverWith {
      case _: ParseableException => Success(None)
    }
  }

  /**
   * Method to return a CellParser[Option[String].
   *
   * TODO: why do we need this in addition to cellParserOption?
   *
   * CONSIDER: using BlankException as above...
   *
   * @return a SingleCellParser[Option[String]
   */
  lazy val cellParserOptionNonEmptyString: CellParser[Option[String]] = new SingleCellParser[Option[String]] {
    // XXX used only for debugging
    override def toString: String = s"cellParserOptionNonEmptyString"

    private val cp: CellParser[String] = new CellParser[String]() {
      def convertString(w: String): Try[String] = Success(if (w.isEmpty) null else w)

      override def parse(wo: Option[String], row: Row, columns: Header): Try[String] = Failure(new UnsupportedOperationException)
    }

    def convertString(w: String): Try[Option[String]] = cp.convertString(w).map(Option(_))

    override def parse(wo: Option[String], row: Row, columns: Header): Try[Option[String]] = cp.parse(wo, row, columns).map(Option(_))
  }

  /**
   * Method to return a CellParser[T] based on a function to convert a P into a T
   *
   * @param construct a function P => T.
   * @tparam P the type of the intermediate type.
   * @tparam T the underlying type of the result.
   * @return a SingleCellParser which converts a String into the intermediate type P and thence into a T
   */
  def cellParser[P: CellParser, T: ClassTag](construct: P => T): CellParser[T] = new SingleCellParser[T] {
    // XXX used only for debugging
    override def toString: String = s"SingleCellParser for ${implicitly[ClassTag[T]]}"

    def convertString(w: String): Try[T] = implicitly[CellParser[P]].parse(CellValue(w)).map(construct)
  }

  /**
    * Method to return a CellParser[T] where T is a 1-ary Product and which is based on a function to convert a P1 into a T.
    *
    * NOTE: be careful using this method it only applies where T is a 1-tuple (e.g. a case class with one field).
    * It probably shouldn't ever be used in practice. It can cause strange initialization errors!
    * This note may be irrelevant now that we have overridden convertString to fix issue #1.
    *
    * @param construct a function P1 => T, usually the apply method of a case class.
    * @tparam P1 the type of the (single) field of the Product type T.
    * @tparam T  the underlying type of the result, a Product.
    * @return a MultiCellParser which converts a String from a Row into the field type P1 and thence into a T
    */
  def cellParser1[P1: CellParser, T <: Product : ClassTag : ColumnHelper](construct: P1 => T, fields: Strings = Nil): CellParser[T] = {

    new MultiCellParser[T] {
      override def toString: String = s"MultiCellParser: cellParser1 for ${implicitly[ClassTag[T]]}"

      def parse(wo: Option[String], row: Row, columns: Header): Try[T] =
        fieldNames(fields) match {
          // CONSIDER renaming f1 as f0 in all of theses cellParserN methods.
          case f1 :: Nil => readCell[T, P1](wo, row, columns)(f1).map(construct)
          case _ => Failure(ParseLogicException("non-unique field name"))
        }

      override def convertString(w: String): Try[T] = implicitly[CellParser[P1]].convertString(w).map(construct)
    }
  }

  /**
    * Method to return a CellParser[T] where T is a 2-ary Product and which is based on a function to convert a (P1,P2) into a T.
    *
    * @param construct a function (P1,P2) => T, usually the apply method of a case class.
    * @tparam P1 the type of the first field of the Product type T.
    * @tparam P2 the type of the second field of the Product type T.
    * @tparam T  the underlying type of the result, a Product.
    * @return a MultiCellParser which converts Strings from a Row into the field types P1 and P2 and thence into a T
    */
  def cellParser2[P1: CellParser, P2: CellParser, T <: Product : ClassTag : ColumnHelper](construct: (P1, P2) => T, fields: Strings = Nil): CellParser[T] =
    new MultiCellParser[T] {
      override def toString: String = s"MultiCellParser: cellParser2 for ${implicitly[ClassTag[T]]}"

      override def parse(wo: Option[String], row: Row, columns: Header): Try[T] =
        fieldNames(fields) match {
          case f1 :: fs =>
            for {
              p1 <- readCell[T, P1](wo, row, columns)(f1)
              t <- cellParser1(construct.curried(p1), fs).parse(wo, row, columns)
            } yield t
          case _ => Failure(ParseLogicException("no field names"))
        }
    }

  /**
   * Method to return a CellParser[T] where T is a 2-ary Product and which is based on a function to convert a (K,P) into a T.
   * This method differs from cellParser2 in that the parser of P (a CellParser[P]) is not found implicitly, but rather is looked up
   * dynamically depending on the value of the first parameter (of type K).
    *
    * @param construct a function (K,P) => T, usually the apply method of a case class.
    * @param parsers   a Map[K, CellParser[P] ] which determines which particular parser of P will be used.
    *                  The key value looked up is the value of the first (K) field.
    * @tparam K the type of the conditional lookup key, which is also the type of the first field of T.
    *           Typically, this will be a String, but it could also be an Int or something more exotic.
    * @tparam P the type of the second field of the Product type T.
    * @tparam T the underlying type of the result, a Product.
    * @return a MultiCellParser which converts Strings from a Row into the field types K and P and thence into a T.
    */
  def cellParser2Conditional[K: CellParser, P, T <: Product : ClassTag : ColumnHelper](construct: (K, P) => T, parsers: Map[K, CellParser[P]], fields: Strings = Nil): CellParser[T] =
    new MultiCellParser[T] {
      // XXX used only for debugging
      override def toString: String = s"MultiCellParser: cellParser2 for ${implicitly[ClassTag[T]]}"

      override def parse(wo: Option[String], row: Row, columns: Header): Try[T] =
        fieldNames(fields) match {
          case Seq(f1, f2) =>
            for {
              k <- readCell[T, K](wo, row, columns)(f1)
              p <- readCell[T, P](wo, row, columns)(f2)(implicitly[ClassTag[T]], implicitly[ColumnHelper[T]], parsers(k))
            } yield construct(k, p)
          case _ => Failure(ParseLogicException("incorrect number of field names (should be 2)"))
        }
    }

  /**
    * Method to return a CellParser[T] where T is a 3-ary Product and which is based on a function to convert a (P1,P2,P3) into a T.
    *
    * @param construct a function (P1,P2,P3) => T, usually the apply method of a case class.
    * @tparam P1 the type of the first field of the Product type T.
    * @tparam P2 the type of the second field of the Product type T.
    * @tparam P3 the type of the third field of the Product type T.
    * @tparam T  the underlying type of the result, a Product.
    * @return a MultiCellParser which converts Strings from a Row into the field types P1, P2 and P3 and thence into a T
    */
  def cellParser3[P1: CellParser, P2: CellParser, P3: CellParser, T <: Product : ClassTag : ColumnHelper](construct: (P1, P2, P3) => T, fields: Strings = Nil): CellParser[T] =
    new MultiCellParser[T] {
      override def toString: String = s"MultiCellParser: cellParser3 for ${implicitly[ClassTag[T]]}"

      override def parse(wo: Option[String], row: Row, columns: Header): Try[T] =
        fieldNames(fields) match {
          case f1 :: fs =>
            for {
              p1 <- readCell[T, P1](wo, row, columns)(f1)
<<<<<<< HEAD
              // NOTE it is not clear why we get "No implicit arguments..." warnings from the compiler (here and in subsequent methods).
              t <- cellParser2(construct(p1, _, _), fs).parse(wo, row, columns)
=======
              t <- cellParser2[P2, P3, T](construct(p1, _, _), fs).parse(wo, row, columns)
>>>>>>> ab501fd6
            } yield t
          case _ => Failure(ParseLogicException("no field names"))
        }
    }

  /**
    * Method to return a CellParser[T] where T is a 4-ary Product and which is based on a function to convert a (P1,P2,P3,P4) into a T.
    *
    * @param construct a function (P1,P2,P3,P4) => T, usually the apply method of a case class.
    * @tparam P1 the type of the first field of the Product type T.
    * @tparam P2 the type of the second field of the Product type T.
    * @tparam P3 the type of the third field of the Product type T.
    * @tparam P4 the type of the fourth field of the Product type T.
    * @tparam T  the underlying type of the result, a Product.
    * @return a MultiCellParser which converts Strings from a Row into the field types P1, P2, P3 and P4 and thence into a T
    */
  def cellParser4[P1: CellParser, P2: CellParser, P3: CellParser, P4: CellParser, T <: Product : ClassTag : ColumnHelper](construct: (P1, P2, P3, P4) => T, fields: Strings = Nil): CellParser[T] =
    new MultiCellParser[T] {
      override def toString: String = s"MultiCellParser: cellParser4 for ${implicitly[ClassTag[T]]}"

      override def parse(wo: Option[String], row: Row, columns: Header): Try[T] =
        fieldNames(fields) match {
          case f1 :: fs =>
            for {
              p1 <- readCell[T, P1](wo, row, columns)(f1)
              t <- cellParser3[P2, P3, P4, T](construct(p1, _, _, _), fs).parse(wo, row, columns)
            } yield t
          case _ => Failure(ParseLogicException("no field names"))
        }
    }

  /**
   * Method to return a CellParser[T] where T is a 5-ary Product and which is based on a function to convert a (P1,P2,P3,P4,P5) into a T.
    *
    * @param construct a function (P1,P2,P3,P4,P5) => T, usually the apply method of a case class.
    * @tparam P1 the type of the first field of the Product type T.
    * @tparam P2 the type of the second field of the Product type T.
    * @tparam P3 the type of the third field of the Product type T.
    * @tparam P4 the type of the fourth field of the Product type T.
    * @tparam P5 the type of the fifth field of the Product type T.
    * @tparam T  the underlying type of the result, a Product.
    * @return a MultiCellParser which converts Strings from a Row into the field types P1, P2, P3, P4 and P5 and thence into a T
    */
  def cellParser5[P1: CellParser, P2: CellParser, P3: CellParser, P4: CellParser, P5: CellParser, T <: Product : ClassTag : ColumnHelper](construct: (P1, P2, P3, P4, P5) => T, fields: Strings = Nil): CellParser[T] =
    new MultiCellParser[T] {
      override def toString: String = s"MultiCellParser: cellParser5 for ${implicitly[ClassTag[T]]}"

      override def parse(wo: Option[String], row: Row, columns: Header): Try[T] =
        fieldNames(fields) match {
          case f1 :: fs =>
            for {
              p1 <- readCell[T, P1](wo, row, columns)(f1)
              t <- cellParser4[P2, P3, P4, P5, T](construct(p1, _, _, _, _), fs).parse(wo, row, columns)
            } yield t
          case _ => Failure(ParseLogicException("no field names"))
        }
    }

  /**
   * Method to return a CellParser[T] where T is a 6-ary Product and which is based on a function to convert a (P1,P2,P3,P4,P5,P6) into a T.
   *
   * @param construct a function (P1,P2,P3,P4,P5,P6) => T, usually the apply method of a case class.
   * @tparam P1 the type of the first field of the Product type T.
   * @tparam P2 the type of the second field of the Product type T.
   * @tparam P3 the type of the third field of the Product type T.
   * @tparam P4 the type of the fourth field of the Product type T.
   * @tparam P5 the type of the fifth field of the Product type T.
   * @tparam P6 the type of the sixth field of the Product type T.
   * @tparam T  the underlying type of the result, a Product.
   * @return a MultiCellParser which converts Strings from a Row into the field types P1, P2, P3, P4, P5 and P6 and thence into a T
   */
  def cellParser6[P1: CellParser, P2: CellParser, P3: CellParser, P4: CellParser, P5: CellParser, P6: CellParser, T <: Product : ClassTag : ColumnHelper](construct: (P1, P2, P3, P4, P5, P6) => T, fields: Strings = Nil): CellParser[T] = {
    new MultiCellParser[T] {
      override def toString: String = s"MultiCellParser: cellParser6 for ${implicitly[ClassTag[T]]}"

      override def parse(wo: Option[String], row: Row, columns: Header): Try[T] =
        fieldNames(fields) match {
          case f1 :: fs =>
            for {
              p1 <- readCell[T, P1](wo, row, columns)(f1)
              t <- cellParser5[P2, P3, P4, P5, P6, T](construct(p1, _, _, _, _, _), fs).parse(wo, row, columns)
            } yield t
          case _ => Failure(ParseLogicException("no field names"))
        }
    }
  }

  /**
   * Method to return a CellParser[T] where T is a 7-ary Product and which is based on a function to convert a (P1,P2,P3,P4,P5,P6,P7) into a T.
   *
   * @param construct a function (P1,P2,P3,P4,P5,P6,P7) => T, usually the apply method of a case class.
   * @tparam P1 the type of the first field of the Product type T.
   * @tparam P2 the type of the second field of the Product type T.
   * @tparam P3 the type of the third field of the Product type T.
   * @tparam P4 the type of the fourth field of the Product type T.
   * @tparam P5 the type of the fifth field of the Product type T.
   * @tparam P6 the type of the sixth field of the Product type T.
   * @tparam P7 the type of the seventh field of the Product type T.
   * @tparam T  the underlying type of the result, a Product.
   * @return a MultiCellParser which converts Strings from a Row into the field types P1, P2, P3, P4, P5, P6 and P7 and thence into a T
   */
  def cellParser7[P1: CellParser, P2: CellParser, P3: CellParser, P4: CellParser, P5: CellParser, P6: CellParser, P7: CellParser, T <: Product : ClassTag : ColumnHelper](construct: (P1, P2, P3, P4, P5, P6, P7) => T, fields: Strings = Nil): CellParser[T] = {
    new MultiCellParser[T] {
      override def toString: String = s"MultiCellParser: cellParser7 for ${implicitly[ClassTag[T]]}"

      override def parse(wo: Option[String], row: Row, columns: Header): Try[T] =
        fieldNames(fields) match {
          case f1 :: fs =>
            for {
              p1 <- readCell[T, P1](wo, row, columns)(f1)
              t <- cellParser6[P2, P3, P4, P5, P6, P7, T](construct(p1, _, _, _, _, _, _), fs).parse(wo, row, columns)
            } yield t
          case _ => Failure(ParseLogicException("no field names"))
        }
    }
  }

  /**
   * Method to return a CellParser[T] where T is a 8-ary Product and which is based on a function to convert a (P1,P2,P3,P4,P5,P6,P7,P8) into a T.
   *
   * @param construct a function (P1,P2,P3,P4,P5,P6,P7,P8) => T, usually the apply method of a case class.
   * @tparam P1  the type of the first field of the Product type T.
    * @tparam P2 the type of the second field of the Product type T.
    * @tparam P3 the type of the third field of the Product type T.
    * @tparam P4 the type of the fourth field of the Product type T.
    * @tparam P5 the type of the fifth field of the Product type T.
    * @tparam P6 the type of the sixth field of the Product type T.
    * @tparam P7 the type of the seventh field of the Product type T.
    * @tparam P8 the type of the eighth field of the Product type T.
    * @tparam T  the underlying type of the result, a Product.
    * @return a MultiCellParser which converts Strings from a Row into the field types P1, P2, P3, P4, P5, P6, P7 and P8 and thence into a T
    */
  def cellParser8[P1: CellParser, P2: CellParser, P3: CellParser, P4: CellParser, P5: CellParser, P6: CellParser, P7: CellParser, P8: CellParser, T <: Product : ClassTag : ColumnHelper](construct: (P1, P2, P3, P4, P5, P6, P7, P8) => T, fields: Strings = Nil): CellParser[T] =
    new MultiCellParser[T] {
      override def toString: String = s"MultiCellParser: cellParser8 for ${implicitly[ClassTag[T]]}"

      override def parse(wo: Option[String], row: Row, columns: Header): Try[T] =
        fieldNames(fields) match {
          case f1 :: fs =>
            for {
              p1 <- readCell[T, P1](wo, row, columns)(f1)
              t <- cellParser7[P2, P3, P4, P5, P6, P7, P8, T](construct(p1, _, _, _, _, _, _, _), fs).parse(wo, row, columns)
            } yield t
          case _ => Failure(ParseLogicException("no field names"))
        }
    }

  /**
   * Method to return a CellParser[T] where T is a 9-ary Product and which is based on a function to convert a (P1,P2,P3,P4,P5,P6,P7,P8,P9) into a T.
   *
   * @param construct a function (P1,P2,P3,P4,P5,P6,P7,P8,P9) => T, usually the apply method of a case class.
   * @tparam P1  the type of the first field of the Product type T.
   * @tparam P2  the type of the second field of the Product type T.
    * @tparam P3 the type of the third field of the Product type T.
    * @tparam P4 the type of the fourth field of the Product type T.
    * @tparam P5 the type of the fifth field of the Product type T.
    * @tparam P6 the type of the sixth field of the Product type T.
    * @tparam P7 the type of the seventh field of the Product type T.
    * @tparam P8 the type of the eighth field of the Product type T.
    * @tparam P9 the type of the ninth field of the Product type T.
    * @tparam T  the underlying type of the result, a Product.
    * @return a MultiCellParser which converts Strings from a Row into the field types P1, P2, P3, P4, P5, P6, P7, P8 and P9 and thence into a T
    */
  def cellParser9[P1: CellParser, P2: CellParser, P3: CellParser, P4: CellParser, P5: CellParser, P6: CellParser, P7: CellParser, P8: CellParser, P9: CellParser, T <: Product : ClassTag : ColumnHelper](construct: (P1, P2, P3, P4, P5, P6, P7, P8, P9) => T, fields: Strings = Nil): CellParser[T] =
    new MultiCellParser[T] {
      override def toString: String = s"MultiCellParser: cellParser9 for ${implicitly[ClassTag[T]]}"

      override def parse(wo: Option[String], row: Row, columns: Header): Try[T] =
        fieldNames(fields) match {
          case f1 :: fs =>
            for {
              p1 <- readCell[T, P1](wo, row, columns)(f1)
              t <- cellParser8[P2, P3, P4, P5, P6, P7, P8, P9, T](construct(p1, _, _, _, _, _, _, _, _), fs).parse(wo, row, columns)
            } yield t
          case _ => Failure(ParseLogicException("no field names"))
        }
    }

  /**
   * Method to return a CellParser[T] where T is a 10-ary Product and which is based on a function to convert a (P1,P2,P3,P4,P5,P6,P7,P8,P9,P10) into a T.
   *
   * @param construct a function (P1,P2,P3,P4,P5,P6,P7,P8,P9,P10) => T, usually the apply method of a case class.
   * @tparam P1   the type of the first field of the Product type T.
   * @tparam P2   the type of the second field of the Product type T.
   * @tparam P3   the type of the third field of the Product type T.
    * @tparam P4  the type of the fourth field of the Product type T.
    * @tparam P5  the type of the fifth field of the Product type T.
    * @tparam P6  the type of the sixth field of the Product type T.
    * @tparam P7  the type of the seventh field of the Product type T.
    * @tparam P8  the type of the eighth field of the Product type T.
    * @tparam P9  the type of the ninth field of the Product type T.
    * @tparam P10 the type of the tenth field of the Product type T.
    * @tparam T   the underlying type of the result, a Product.
    * @return a MultiCellParser which converts Strings from a Row into the field types P1, P2, P3, P4, P5, P6, P7, P8, P9 and P10 and thence into a T
    */
  def cellParser10[P1: CellParser, P2: CellParser, P3: CellParser, P4: CellParser, P5: CellParser, P6: CellParser, P7: CellParser, P8: CellParser, P9: CellParser, P10: CellParser, T <: Product : ClassTag : ColumnHelper](construct: (P1, P2, P3, P4, P5, P6, P7, P8, P9, P10) => T, fields: Strings = Nil): CellParser[T] =
    new MultiCellParser[T] {
      override def toString: String = s"MultiCellParser: cellParser10 for ${implicitly[ClassTag[T]]}"

      override def parse(wo: Option[String], row: Row, columns: Header): Try[T] =
        fieldNames(fields) match {
          case f1 :: fs =>
            for {
              p1 <- readCell[T, P1](wo, row, columns)(f1)
              t <- cellParser9[P2, P3, P4, P5, P6, P7, P8, P9, P10, T](construct(p1, _, _, _, _, _, _, _, _, _), fs).parse(wo, row, columns)
            } yield t
          case _ => Failure(ParseLogicException("no field names"))
        }
    }

  /**
   * Method to return a CellParser[T] where T is a 11-ary Product and which is based on a function to convert a (P1,P2,P3,P4,P5,P6,P7,P8,P9,P10,P11) into a T.
   *
   * @param construct a function (P1,P2,P3,P4,P5,P6,P7,P8,P9,P10,P11) => T, usually the apply method of a case class.
   * @tparam P1   the type of the first field of the Product type T.
   * @tparam P2   the type of the second field of the Product type T.
   * @tparam P3   the type of the third field of the Product type T.
   * @tparam P4   the type of the fourth field of the Product type T.
    * @tparam P5  the type of the fifth field of the Product type T.
    * @tparam P6  the type of the sixth field of the Product type T.
    * @tparam P7  the type of the seventh field of the Product type T.
    * @tparam P8  the type of the eighth field of the Product type T.
    * @tparam P9  the type of the ninth field of the Product type T.
    * @tparam P10 the type of the tenth field of the Product type T.
    * @tparam P11 the type of the eleventh field of the Product type T.
    * @tparam T   the underlying type of the result, a Product.
    * @return a MultiCellParser which converts Strings from a Row into the field types P1, P2, P3, P4, P5, P6, P7, P8, P9, P10 and P11 and thence into a T
    */
  def cellParser11[P1: CellParser, P2: CellParser, P3: CellParser, P4: CellParser, P5: CellParser, P6: CellParser, P7: CellParser, P8: CellParser, P9: CellParser, P10: CellParser, P11: CellParser, T <: Product : ClassTag : ColumnHelper](construct: (P1, P2, P3, P4, P5, P6, P7, P8, P9, P10, P11) => T, fields: Strings = Nil): CellParser[T] =
    new MultiCellParser[T] {
      override def toString: String = s"MultiCellParser: cellParser11 for ${implicitly[ClassTag[T]]}"

      override def parse(wo: Option[String], row: Row, columns: Header): Try[T] =
        fieldNames(fields) match {
          case f1 :: fs =>
            for {
              p1 <- readCell[T, P1](wo, row, columns)(f1)
              t <- cellParser10[P2, P3, P4, P5, P6, P7, P8, P9, P10, P11, T](construct(p1, _, _, _, _, _, _, _, _, _, _), fs).parse(wo, row, columns)
            } yield t
          case _ => Failure(ParseLogicException("no field names"))
        }
    }

  /**
   * Method to return a CellParser[T] where T is a 12-ary Product and which is based on a function to convert a (P1,P2,P3,P4,P5,P6,P7,P8,P9,P10,P11,P12) into a T.
   *
   * @param construct a function (P1,P2,P3,P4,P5,P6,P7,P8,P9,P10,P11,P12) => T, usually the apply method of a case class.
   * @tparam P1   the type of the first field of the Product type T.
   * @tparam P2   the type of the second field of the Product type T.
   * @tparam P3   the type of the third field of the Product type T.
   * @tparam P4   the type of the fourth field of the Product type T.
   * @tparam P5   the type of the fifth field of the Product type T.
    * @tparam P6  the type of the sixth field of the Product type T.
    * @tparam P7  the type of the seventh field of the Product type T.
    * @tparam P8  the type of the eighth field of the Product type T.
    * @tparam P9  the type of the ninth field of the Product type T.
    * @tparam P10 the type of the tenth field of the Product type T.
    * @tparam P11 the type of the eleventh field of the Product type T.
    * @tparam P12 the type of the twelfth field of the Product type T.
    * @tparam T   the underlying type of the result, a Product.
    * @return a MultiCellParser which converts Strings from a Row into the field types P1, P2, P3, P4, P5, P6, P7, P8, P9, P10, P11 and P12 and thence into a T
    */
  def cellParser12[P1: CellParser, P2: CellParser, P3: CellParser, P4: CellParser, P5: CellParser, P6: CellParser, P7: CellParser, P8: CellParser, P9: CellParser, P10: CellParser, P11: CellParser, P12: CellParser, T <: Product : ClassTag : ColumnHelper](construct: (P1, P2, P3, P4, P5, P6, P7, P8, P9, P10, P11, P12) => T, fields: Strings = Nil): CellParser[T] =
    new MultiCellParser[T] {
      override def toString: String = s"MultiCellParser: cellParser12 for ${implicitly[ClassTag[T]]}"

      override def parse(wo: Option[String], row: Row, columns: Header): Try[T] =
        fieldNames(fields) match {
          case f1 :: fs =>
            for {
              p1 <- readCell[T, P1](wo, row, columns)(f1)
              t <- cellParser11[P2, P3, P4, P5, P6, P7, P8, P9, P10, P11, P12, T](construct(p1, _, _, _, _, _, _, _, _, _, _, _), fs).parse(wo, row, columns)
            } yield t
          case _ => Failure(ParseLogicException("no field names"))
        }
    }

  /**
   * Method to yield a ColumnHelper[T] based on an optional prefix, and some number of explicit aliases,
   *
   * @param maybePrefix an optional prefix for the column name.
   * @param aliases     a variable number of explicit aliases to translate specific case class parameter names into their column name equivalents.
   * @tparam T the underlying type of the resulting ColumnHelper
   * @return a new instance of ColumnHelper[T]
   */
  def columnHelper[T](maybePrefix: Option[String], aliases: (String, String)*): ColumnHelper[T] = columnHelper(identity[String] _, maybePrefix, aliases: _*)

  /**
   * Method to yield a ColumnHelper[T] based on a column name mapper, and some number of explicit aliases,
   *
   * @param columnNameMapper a mapper of String=>String which will translate case class parameter names into column names.
   * @param aliases          a variable number of explicit aliases to translate specific case class parameter names into their column name equivalents.
   * @tparam T the underlying type of the resulting ColumnHelper
   * @return a new instance of ColumnHelper[T]
   */
  def columnHelper[T](columnNameMapper: String => String, aliases: (String, String)*): ColumnHelper[T] = columnHelper(columnNameMapper, None, aliases: _*)

  /**
   * Method to yield a ColumnHelper[T] based on a column name mapper, an optional prefix, and some number of explicit aliases,
   *
   * @param columnNameMapper a mapper of String=>String which will translate case class parameter names into column names.
   * @param maybePrefix      an optional prefix for the column name.
   * @param aliases          a variable number of explicit aliases to translate specific case class parameter names into their column name equivalents.
   * @tparam T the underlying type of the resulting ColumnHelper
   * @return a new instance of ColumnHelper[T]
   */
  def columnHelper[T](columnNameMapper: String => String, maybePrefix: Option[String], aliases: (String, String)*): ColumnHelper[T] = new ColumnHelper[T] {
    val maybePrefix_ : Option[String] = maybePrefix
    val aliases_ : Seq[(String, String)] = aliases
    val columnNameMapper_ : String => String = columnNameMapper
  }

  /**
   * Method to yield a ColumnHelper[T] based on  some number of explicit aliases,
   *
   * @param aliases a variable number of explicit aliases to translate specific case class parameter names into their column name equivalents.
   * @tparam T the underlying type of the resulting ColumnHelper
   * @return a new instance of ColumnHelper[T]
   */
  def columnHelper[T](aliases: (String, String)*): ColumnHelper[T] = columnHelper(identity[String] _, aliases: _*)

  /**
   * A default column mapper which will work for any underlying type T and which provides no column name mapping at all.
   * This is suitable for the usual case where the names of the, e.g., CSV columns are the same as the names of the case class parameters.
   *
   * @tparam T the underlying type of the resulting ColumnHelper
   * @return a new instance of ColumnHelper[T]
   */
  implicit def defaultColumnHelper[T]: ColumnHelper[T] = columnHelper()

  // CONSIDER inlining readCellWithHeader
  private def readCell[T <: Product : ClassTag : ColumnHelper, P: CellParser](wo: Option[String], row: Row, columns: Header)(p: String): Try[P] = // if (columns.exists)
    readCellWithHeader(wo, row, columns, p)

  /**
   * Return the field names as Seq[String], from either the fields parameter or by reflection into T.
   * Note that fields takes precedence and ClassTag[T] is ignored if fields is used.
   *
   * @param fields a list of field names to be used instead of the reflected fields of T.
   * @tparam T the type (typically a case class) from which we will use reflection to get the field names (referred to only if fields is Nil)
   * @return the field names to be used.
   */
  private def fieldNames[T: ClassTag](fields: Strings) = fields match {
    case Nil => Reflection.extractFieldNames(implicitly[ClassTag[T]]).toList
    case ps => ps
  }

  private def readCellWithHeader[P: CellParser, T <: Product : ClassTag : ColumnHelper](wo: Option[String], row: Row, header: Header, p: String) = {
    val columnNames = header.xs
    val columnName = implicitly[ColumnHelper[T]].lookup(wo, p)
    val cellParser = implicitly[CellParser[P]]
    val idx = row.getIndex(columnName)
    if (idx >= 0) for (w <- row(idx); z <- cellParser.parse(CellValue(w)).recoverWith {
      case NonFatal(e) => Failure(InvalidParseException(s"Problem parsing '$w' as ${implicitly[ClassTag[T]].runtimeClass} from $columnName at index $idx of $row", e))
    }) yield z
    else cellParser.parse(Some(columnName), row, header).recoverWith {
      case _: UnsupportedOperationException =>
        Failure(ParserException(s"readCellWithHeader: where original name is based on $wo and $p, unable to find value for column '$columnName' in '$columnNames'"))
    }
  }
}

object StdCellParsers extends CellParsers

/**
 * CONSIDER: do we really need this exception? It doesn't appear to be used.
 *
 * @param w the message.
 */
case class ParsersException(w: String) extends Exception(w)

/**
 * This class is used for the situation where a column in a table actually contains a set of
 * attributes, typically separated by "," and possibly bracketed by "{}".
 * CONSIDER allowing "|" as a separator (as described previously in the documentation here).
 *
 * @param xs the attribute values.
 */
case class AttributeSet(xs: StringList)

object AttributeSet {

  /**
   * This method is required to be a String=>AttributeSet and is only invoked inside Try.
   * It invokes parse to get its result.
   *
   * NOTE: essentially, we are doing a get, and trying to make it explicit so that Codacy doesn't get upset ;)
   *
   * @param w the String to be converted to an AttributeSet.
   * @return an AttributeSet.
   */
  def apply(w: String): AttributeSet = parse(w) match {
    case Success(a) => a
    case Failure(x) => throw x
  }

  /**
   * Method to parse a String as an AttributeSet.
   *
   * @param w the String to be parsed as an AttributeSet.
   * @return a Try[AttributeSet]
   */
  def parse(w: String): Try[AttributeSet] = Parseable.split(w).map(apply)
}
<|MERGE_RESOLUTION|>--- conflicted
+++ resolved
@@ -224,12 +224,7 @@
           case f1 :: fs =>
             for {
               p1 <- readCell[T, P1](wo, row, columns)(f1)
-<<<<<<< HEAD
-              // NOTE it is not clear why we get "No implicit arguments..." warnings from the compiler (here and in subsequent methods).
-              t <- cellParser2(construct(p1, _, _), fs).parse(wo, row, columns)
-=======
               t <- cellParser2[P2, P3, T](construct(p1, _, _), fs).parse(wo, row, columns)
->>>>>>> ab501fd6
             } yield t
           case _ => Failure(ParseLogicException("no field names"))
         }
