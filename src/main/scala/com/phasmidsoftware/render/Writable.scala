/*
 * Copyright (c) 2019. Phasmid Software
 */

package com.phasmidsoftware.render

/**
  * Trait to enable rendering of a table to a sequential (non-hierarchical) output format.
  *
  * @tparam O the underlying type, for example, a StringBuilder.
  */
trait Writable[O] {

  // TODO create some off-the-shelf Writables

  /**
    * Method to return an empty (i.e. new) instance of O
    *
    * @return
    */
  def unit: O

  /**
    * Method to write a character sequence to the given instance o.
    *
    * @param o the instance of O whither the parameter x should be written.
    * @param x the character sequence to be written.
    * @return an instance of O which represents the updated output structure.
    */
  def writeRaw(o: O)(x: CharSequence): O

  /**
    * Method to write a value of type Any to the given instance o, possibly quoted.
    *
    * @param o the instance of O whither the xs values should be written.
    * @param x the row instance to be written.
    * @return an instance of O which represents the updated output structure.
    */
  def writeRow[Row <: Product](o: O)(x: Row): O = writeRaw(writeRowElements(o)(x.productIterator.toSeq))(newline)

  /**
    * Method to write a value of type Any to the given instance o, possibly quoted.
    * Elements will be separated by the delimiter, but no newline is appended.
    * Element strings may be enclosed in quotes if appropriate.
    *
    * @param o  the instance of O whither the xs values should be written.
    * @param xs the sequence of elements (values) to be written.
    * @return an instance of O which represents the updated output structure.
    */
  def writeRowElements(o: O)(xs: Seq[Any]): O = {
    // CONSIDER using foldLeft so that we can use the updated value of o at each step.
    for (x <- xs.headOption) writeValue(o)(x)
    for (x <- xs.tail) writeValue(writeRaw(o)(delimiter))(x)
    o
  }

  private val sQuote: String = quote.toString

  /**
    * Method to write a value of type Any to the given instance o, possibly quoted.
    *
    * @param o the instance of O whither the parameter x should be written.
    * @param x the character sequence to be written.
    * @return an instance of O which represents the updated output structure.
    */
  def writeValue(o: O)(x: Any): O = if (x.toString.contains(delimiter.toString) || x.toString.contains(sQuote))
    writeQuoted(o)(x.toString)
  else
    writeRaw(o)(x.toString)

  /**
    * Method to write a character sequence to the given instance o, but within quotes.
    * Any quote characters in x will be doubled.
    *
    * @param o the instance of O whither the parameter x should be written.
    * @param x the character sequence to be written.
    * @return an instance of O which represents the updated output structure.
    */
<<<<<<< HEAD
  def writeQuoted(o: O)(x: CharSequence): O = writeRaw(o)(s"$quote${x.toString.replaceAll(sQuote, sQuote + sQuote)}$quote")
=======
  def writeQuoted(o: O)(x: CharSequence): O = {
    val w = x.toString.replaceAll(quote.toString, s"$quote$quote")
    writeRaw(o)(s"$quote$w$quote")
  }
>>>>>>> 4b5eb0ec

  /**
    * The default quote is one double-quote symbol
    *
    * @return "
    */
  def quote: CharSequence =
    """""""

  /**
    * The default delimiter is a comma followed by a space.
    *
    * @return ", "
    */
  def delimiter: CharSequence = ", "

  /**
    * The default newline character is the newline.
    *
    * @return \n
    */
  def newline: CharSequence = "\n"
}<|MERGE_RESOLUTION|>--- conflicted
+++ resolved
@@ -76,14 +76,10 @@
     * @param x the character sequence to be written.
     * @return an instance of O which represents the updated output structure.
     */
-<<<<<<< HEAD
-  def writeQuoted(o: O)(x: CharSequence): O = writeRaw(o)(s"$quote${x.toString.replaceAll(sQuote, sQuote + sQuote)}$quote")
-=======
   def writeQuoted(o: O)(x: CharSequence): O = {
     val w = x.toString.replaceAll(quote.toString, s"$quote$quote")
     writeRaw(o)(s"$quote$w$quote")
   }
->>>>>>> 4b5eb0ec
 
   /**
     * The default quote is one double-quote symbol
