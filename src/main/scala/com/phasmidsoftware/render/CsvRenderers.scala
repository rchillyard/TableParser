/*
 * Copyright (c) 2019. Phasmid Software
 */

package com.phasmidsoftware.render

import com.phasmidsoftware.parse.Strings
<<<<<<< HEAD
import com.phasmidsoftware.table.{BaseCsvGenerator, CsvAttributes, CsvGenerator, CsvProductGenerator}
=======
import com.phasmidsoftware.table._

>>>>>>> ab501fd6
import java.net.URL
import scala.reflect.ClassTag

/**
 * Trait to define various renderers for rendering instance of case classes (with their various parameters),
 * containers (Seq and Option), etc. to CSV output.
 *
 * CONSIDER a mechanism to ensure that objects involving case classes are presented in the same order as specified by the header.
 */
trait CsvRenderers {

  /**
<<<<<<< HEAD
   * Method to return a CsvRenderer[ Seq[T] ].
   *
   * @tparam T the underlying type of the first parameter of the input to the render method.
   * @return a CsvRenderer[ Seq[T] ]
   */
=======
    * Method to return a CsvRenderer[RawRow].
    *
    * @param ca the (implicit) CsvAttributes.
    * @return a CsvRenderer[RawRow].
    */
  def rawRowRenderer(implicit ca: CsvAttributes): CsvRenderer[RawRow] = new CsvRenderer[RawRow] {
    implicit val z: CsvRenderer[String] = CsvRenderers.CsvRendererString

    def render(t: RawRow, attrs: Map[String, String]): String = sequenceRenderer[String].render(t.ws)

    val csvAttributes: CsvAttributes = ca
  }

  /**
    * Method to return a CsvRenderer[ Seq[T] ].
    *
    * @param ca the (implicit) CsvAttributes.
    * @tparam T the underlying type of the first parameter of the input to the render method.
    * @return a CsvRenderer[ Seq[T] ]
    */
>>>>>>> ab501fd6
  def sequenceRenderer[T: CsvRenderer](implicit ca: CsvAttributes): CsvRenderer[Seq[T]] = new CsvRenderer[Seq[T]] {

    def render(ts: Seq[T], attrs: Map[String, String]): String = (ts map { t: T => implicitly[CsvRenderer[T]].render(t) }).mkString(csvAttributes.delimiter)

    val csvAttributes: CsvAttributes = ca
  }

  /**
    * Method to return a CsvRenderer[ Option[T] ].
    *
    * @param ca the (implicit) CsvAttributes.
    * @tparam T the underlying type of the first parameter of the input to the render method.
    * @return a CsvRenderer[ Option[T] ].
    */
  def optionRenderer[T: CsvRenderer](implicit ca: CsvAttributes): CsvRenderer[Option[T]] = new CsvRenderer[Option[T]] {
    val csvAttributes: CsvAttributes = ca

    def render(to: Option[T], attrs: Map[String, String]): String = (to map (t => implicitly[CsvRenderer[T]].render(t))).getOrElse("")
  }

  /**
    * Method to return a CsvRenderer[T] which does not output a T at all, only a number of delimiters according to the value of alignment.
    *
    * @param alignment (defaults to 1): one more than the number of delimiters to output.
    *                  If you are skipping a Product (such as a case class instance), then you should carefully count up how many (nested) elements to skip.
    *                  So, for example, if you are skipping a Product with three members, you would set alignment = 3, even though you only want to output 2 delimiters.
    * @param ca        the (implicit) CsvAttributes.
    * @tparam T the type of the parameter to the render method.
    * @return a CsvRenderer[T].
    */
  def skipRenderer[T](alignment: Int = 1)(implicit ca: CsvAttributes): CsvRenderer[T] = new CsvRenderer[T] {
    val csvAttributes: CsvAttributes = ca

    def render(t: T, attrs: Map[String, String]): String = ca.delimiter * (alignment - 1)
  }

  /**
    * Method to return a CsvRenderer[T] where T is a 1-ary Product and which is based on a function to convert a P into a T.
    *
    * NOTE: be careful using this particular method it only applies where T is a 1-tuple (e.g. a case class with one field -- not common).
    *
    * @param construct     a function P => T, usually the apply method of a case class.
    *                      The sole purpose of this function is for type inference--it is never actually invoked.
    * @param csvAttributes the (implicit) CsvAttributes.
    * @tparam P1 the type of the (single) field of the Product type T.
    * @tparam T  the underlying type of the first parameter of the input to the render method.
    * @return a HierarchicalRenderer[T].
    */
  def renderer1[P1: CsvRenderer, T <: Product : ClassTag](construct: P1 => T)(implicit csvAttributes: CsvAttributes): CsvRenderer[T] = new ProductCsvRenderer[T]() {

    protected def elements(t: T): Strings = Seq(
      implicitly[CsvRenderer[P1]].render(t.productElement(0).asInstanceOf[P1])
    )
  }

  /**
    * Method to return a CsvRenderer[T] where T is a 2-ary Product and which is based on a function to convert a (P1,P2) into a T.
    *
    * @param construct     a function (P1,P2) => T, usually the apply method of a case class.
    *                      The sole purpose of this function is for type inference--it is never actually invoked.
    * @param csvAttributes the (implicit) CsvAttributes.
    * @tparam P1 the type of the first field of the Product type T.
    * @tparam P2 the type of the second field of the Product type T.
    * @tparam T  the underlying type of the first parameter of the input to the render method.
    * @return a CsvRenderer[T].
    */
  def renderer2[P1: CsvRenderer, P2: CsvRenderer, T <: Product : ClassTag](construct: (P1, P2) => T)(implicit csvAttributes: CsvAttributes): CsvRenderer[T] = new ProductCsvRenderer[T]() {

    protected def elements(t: T): Strings = Seq(
      implicitly[CsvRenderer[P1]].render(t.productElement(0).asInstanceOf[P1])
      , implicitly[CsvRenderer[P2]].render(t.productElement(1).asInstanceOf[P2])
    )
  }

  /**
    * Method to return a CsvRenderer[T] where T is a 3-ary Product and which is based on a function to convert a (P1,P2,P3) into a T.
    *
    * @param construct     a function (P1,P2,P3) => T, usually the apply method of a case class.
    *                      The sole purpose of this function is for type inference--it is never actually invoked.
    * @param csvAttributes the (implicit) CsvAttributes.
    * @tparam P1 the type of the first field of the Product type T.
    * @tparam P2 the type of the second field of the Product type T.
    * @tparam P3 the type of the third field of the Product type T.
    * @tparam T  the underlying type of the first parameter of the input to the render method.
    * @return a CsvRenderer[T].
    */
  def renderer3[P1: CsvRenderer, P2: CsvRenderer, P3: CsvRenderer, T <: Product : ClassTag](construct: (P1, P2, P3) => T)(implicit csvAttributes: CsvAttributes): CsvRenderer[T] = new ProductCsvRenderer[T]() {

    protected def elements(t: T): Strings = {
      Seq(
        implicitly[CsvRenderer[P1]].render(t.productElement(0).asInstanceOf[P1])
        , implicitly[CsvRenderer[P2]].render(t.productElement(1).asInstanceOf[P2])
        , implicitly[CsvRenderer[P3]].render(t.productElement(2).asInstanceOf[P3])
      )
    }
  }

  /**
    * Method to return a CsvRenderer[T] where T is a 4-ary Product and which is based on the given "construct" function.
    *
    * @param construct     a function (P1,P2,P3,P4) => T, usually the apply method of a case class.
    *                      The sole purpose of this function is for type inference--it is never actually invoked.
    * @param csvAttributes the (implicit) CsvAttributes.
    * @tparam P1 the type of the first field of the Product type T.
    * @tparam P2 the type of the second field of the Product type T.
    * @tparam P3 the type of the third field of the Product type T.
    * @tparam P4 the type of the fourth field of the Product type T.
    * @tparam T  the underlying type of the first parameter of the input to the render method.
    * @return a CsvRenderer[T].
    */
  def renderer4[P1: CsvRenderer, P2: CsvRenderer, P3: CsvRenderer, P4: CsvRenderer, T <: Product : ClassTag](construct: (P1, P2, P3, P4) => T)(implicit csvAttributes: CsvAttributes): CsvRenderer[T] = new ProductCsvRenderer[T]() {

    protected def elements(t: T): Strings = {
      Seq(
        implicitly[CsvRenderer[P1]].render(t.productElement(0).asInstanceOf[P1])
        , implicitly[CsvRenderer[P2]].render(t.productElement(1).asInstanceOf[P2])
        , implicitly[CsvRenderer[P3]].render(t.productElement(2).asInstanceOf[P3])
        , implicitly[CsvRenderer[P4]].render(t.productElement(3).asInstanceOf[P4])
      )
    }
  }

  /**
    * Method to return a CsvRenderer[T] where T is a 5-ary Product and which is based on the given "construct" function.
    *
    * @param construct     a function (P1,P2,P3,P4,P5) => T, usually the apply method of a case class.
    *                      The sole purpose of this function is for type inference--it is never actually invoked.
    * @param csvAttributes the (implicit) CsvAttributes.
    * @tparam P1 the type of the first field of the Product type T.
    * @tparam P2 the type of the second field of the Product type T.
    * @tparam P3 the type of the third field of the Product type T.
    * @tparam P4 the type of the fourth field of the Product type T.
    * @tparam P5 the type of the fifth field of the Product type T.
    * @tparam T  the underlying type of the first parameter of the input to the render method.
    * @return a CsvRenderer[T].
    */
  def renderer5[P1: CsvRenderer, P2: CsvRenderer, P3: CsvRenderer, P4: CsvRenderer, P5: CsvRenderer, T <: Product : ClassTag](construct: (P1, P2, P3, P4, P5) => T)(implicit csvAttributes: CsvAttributes): CsvRenderer[T] = new ProductCsvRenderer[T]() {

    protected def elements(t: T): Strings = {
      Seq(
        implicitly[CsvRenderer[P1]].render(t.productElement(0).asInstanceOf[P1])
        , implicitly[CsvRenderer[P2]].render(t.productElement(1).asInstanceOf[P2])
        , implicitly[CsvRenderer[P3]].render(t.productElement(2).asInstanceOf[P3])
        , implicitly[CsvRenderer[P4]].render(t.productElement(3).asInstanceOf[P4])
        , implicitly[CsvRenderer[P5]].render(t.productElement(4).asInstanceOf[P5])
      )
    }
  }

  /**
<<<<<<< HEAD
   * Method to return a CsvRenderer[T] where T is a 6-ary Product and which is based on the given "construct" function.
   *
   * @param construct a function (P1,P2,P3,P4,P5,P6) => T, usually the apply method of a case class.
   *                  The sole purpose of this function is for type inference--it is never actually invoked.
   * @tparam P1 the type of the first field of the Product type T.
   * @tparam P2 the type of the second field of the Product type T.
   * @tparam P3 the type of the third field of the Product type T.
   * @tparam P4 the type of the fourth field of the Product type T.
   * @tparam P5 the type of the fifth field of the Product type T.
   * @tparam P6 the type of the sixth field of the Product type T.
   * @tparam T  the underlying type of the first parameter of the input to the render method.
   * @return a CsvRenderer[T].
   */
=======
    * Method to return a CsvRenderer[T] where T is a 6-ary Product and which is based on the given "construct" function.
    *
    * TEST
    *
    * @param construct     a function (P1,P2,P3,P4,P5,P6) => T, usually the apply method of a case class.
    *                      The sole purpose of this function is for type inference--it is never actually invoked.
    * @param csvAttributes the (implicit) CsvAttributes.
    * @tparam P1 the type of the first field of the Product type T.
    * @tparam P2 the type of the second field of the Product type T.
    * @tparam P3 the type of the third field of the Product type T.
    * @tparam P4 the type of the fourth field of the Product type T.
    * @tparam P5 the type of the fifth field of the Product type T.
    * @tparam P6 the type of the sixth field of the Product type T.
    * @tparam T  the underlying type of the first parameter of the input to the render method.
    * @return a CsvRenderer[T].
    */
>>>>>>> ab501fd6
  def renderer6[P1: CsvRenderer, P2: CsvRenderer, P3: CsvRenderer, P4: CsvRenderer, P5: CsvRenderer, P6: CsvRenderer, T <: Product : ClassTag](construct: (P1, P2, P3, P4, P5, P6) => T)(implicit csvAttributes: CsvAttributes): CsvRenderer[T] = new ProductCsvRenderer[T]() {

    protected def elements(t: T): Strings = {
      Seq(
        implicitly[CsvRenderer[P1]].render(t.productElement(0).asInstanceOf[P1])
        , implicitly[CsvRenderer[P2]].render(t.productElement(1).asInstanceOf[P2])
        , implicitly[CsvRenderer[P3]].render(t.productElement(2).asInstanceOf[P3])
        , implicitly[CsvRenderer[P4]].render(t.productElement(3).asInstanceOf[P4])
        , implicitly[CsvRenderer[P5]].render(t.productElement(4).asInstanceOf[P5])
        , implicitly[CsvRenderer[P6]].render(t.productElement(5).asInstanceOf[P6])
      )
    }
  }

  /**
<<<<<<< HEAD
   * Method to return a CsvRenderer[T] where T is a 7-ary Product and which is based on the given "construct" function.
   *
   * @param construct a function (P1,P2,P3,P4,P5,P6,P7) => T, usually the apply method of a case class.
   *                  The sole purpose of this function is for type inference--it is never actually invoked.
   * @tparam P1 the type of the first field of the Product type T.
   * @tparam P2 the type of the second field of the Product type T.
   * @tparam P3 the type of the third field of the Product type T.
   * @tparam P4 the type of the fourth field of the Product type T.
   * @tparam P5 the type of the fifth field of the Product type T.
   * @tparam P6 the type of the sixth field of the Product type T.
   * @tparam P7 the type of the seventh field of the Product type T.
   * @tparam T  the underlying type of the first parameter of the input to the render method.
   * @return a CsvRenderer[T].
   */
=======
    * Method to return a CsvRenderer[T] where T is a 7-ary Product and which is based on the given "construct" function.
    *
    * TEST
    *
    * @param construct     a function (P1,P2,P3,P4,P5,P6,P7) => T, usually the apply method of a case class.
    *                      The sole purpose of this function is for type inference--it is never actually invoked.
    * @param csvAttributes the (implicit) CsvAttributes.
    * @tparam P1 the type of the first field of the Product type T.
    * @tparam P2 the type of the second field of the Product type T.
    * @tparam P3 the type of the third field of the Product type T.
    * @tparam P4 the type of the fourth field of the Product type T.
    * @tparam P5 the type of the fifth field of the Product type T.
    * @tparam P6 the type of the sixth field of the Product type T.
    * @tparam P7 the type of the seventh field of the Product type T.
    * @tparam T  the underlying type of the first parameter of the input to the render method.
    * @return a CsvRenderer[T].
    */
>>>>>>> ab501fd6
  def renderer7[P1: CsvRenderer, P2: CsvRenderer, P3: CsvRenderer, P4: CsvRenderer, P5: CsvRenderer, P6: CsvRenderer, P7: CsvRenderer, T <: Product : ClassTag](construct: (P1, P2, P3, P4, P5, P6, P7) => T)(implicit csvAttributes: CsvAttributes): CsvRenderer[T] = new ProductCsvRenderer[T]() {

    protected def elements(t: T): Strings = {
      Seq(
        implicitly[CsvRenderer[P1]].render(t.productElement(0).asInstanceOf[P1])
        , implicitly[CsvRenderer[P2]].render(t.productElement(1).asInstanceOf[P2])
        , implicitly[CsvRenderer[P3]].render(t.productElement(2).asInstanceOf[P3])
        , implicitly[CsvRenderer[P4]].render(t.productElement(3).asInstanceOf[P4])
        , implicitly[CsvRenderer[P5]].render(t.productElement(4).asInstanceOf[P5])
        , implicitly[CsvRenderer[P6]].render(t.productElement(5).asInstanceOf[P6])
        , implicitly[CsvRenderer[P7]].render(t.productElement(6).asInstanceOf[P7])
      )
    }
  }

  /**
<<<<<<< HEAD
   * Method to return a CsvRenderer[T] where T is a 8-ary Product and which is based on the given "construct" function.
   *
   * @param construct a function (P1,P2,P3,P4,P5,P6,P7,P8) => T, usually the apply method of a case class.
   *                  The sole purpose of this function is for type inference--it is never actually invoked.
   * @tparam P1 the type of the first field of the Product type T.
   * @tparam P2 the type of the second field of the Product type T.
   * @tparam P3 the type of the third field of the Product type T.
   * @tparam P4 the type of the fourth field of the Product type T.
   * @tparam P5 the type of the fifth field of the Product type T.
   * @tparam P6 the type of the sixth field of the Product type T.
   * @tparam P7 the type of the seventh field of the Product type T.
   * @tparam P8 the type of the eighth field of the Product type T.
   * @tparam T  the underlying type of the first parameter of the input to the render method.
   * @return a CsvRenderer[T].
=======
    * Method to return a CsvRenderer[T] where T is a 8-ary Product and which is based on the given "construct" function.
    *
    * TEST
    *
    * @param construct     a function (P1,P2,P3,P4,P5,P6,P7,P8) => T, usually the apply method of a case class.
    *                      The sole purpose of this function is for type inference--it is never actually invoked.
    * @param csvAttributes the (implicit) CsvAttributes.
    * @tparam P1 the type of the first field of the Product type T.
    * @tparam P2 the type of the second field of the Product type T.
    * @tparam P3 the type of the third field of the Product type T.
    * @tparam P4 the type of the fourth field of the Product type T.
    * @tparam P5 the type of the fifth field of the Product type T.
    * @tparam P6 the type of the sixth field of the Product type T.
    * @tparam P7 the type of the seventh field of the Product type T.
    * @tparam P8 the type of the eighth field of the Product type T.
    * @tparam T  the underlying type of the first parameter of the input to the render method.
    * @return a CsvRenderer[T].
>>>>>>> ab501fd6
   */
  def renderer8[P1: CsvRenderer, P2: CsvRenderer, P3: CsvRenderer, P4: CsvRenderer, P5: CsvRenderer, P6: CsvRenderer, P7: CsvRenderer, P8: CsvRenderer, T <: Product : ClassTag](construct: (P1, P2, P3, P4, P5, P6, P7, P8) => T)(implicit csvAttributes: CsvAttributes): CsvRenderer[T] = new ProductCsvRenderer[T]() {

    protected def elements(t: T): Strings = {
      Seq(
        implicitly[CsvRenderer[P1]].render(t.productElement(0).asInstanceOf[P1])
        , implicitly[CsvRenderer[P2]].render(t.productElement(1).asInstanceOf[P2])
        , implicitly[CsvRenderer[P3]].render(t.productElement(2).asInstanceOf[P3])
        , implicitly[CsvRenderer[P4]].render(t.productElement(3).asInstanceOf[P4])
        , implicitly[CsvRenderer[P5]].render(t.productElement(4).asInstanceOf[P5])
        , implicitly[CsvRenderer[P6]].render(t.productElement(5).asInstanceOf[P6])
        , implicitly[CsvRenderer[P7]].render(t.productElement(6).asInstanceOf[P7])
        , implicitly[CsvRenderer[P8]].render(t.productElement(7).asInstanceOf[P8])
      )
    }
  }

  /**
<<<<<<< HEAD
   * Method to return a CsvRenderer[T] where T is a 9-ary Product and which is based on the given "construct" function.
   *
   * @param construct a function (P1,P2,P3,P4,P5,P6,P7,P8,P9) => T, usually the apply method of a case class.
   *                  The sole purpose of this function is for type inference--it is never actually invoked.
   * @tparam P1 the type of the first field of the Product type T.
   * @tparam P2 the type of the second field of the Product type T.
   * @tparam P3 the type of the third field of the Product type T.
   * @tparam P4 the type of the fourth field of the Product type T.
   * @tparam P5 the type of the fifth field of the Product type T.
   * @tparam P6 the type of the sixth field of the Product type T.
   * @tparam P7 the type of the seventh field of the Product type T.
   * @tparam P8 the type of the eighth field of the Product type T.
   * @tparam P9 the type of the ninth field of the Product type T.
   * @tparam T  the underlying type of the first parameter of the input to the render method.
=======
    * Method to return a CsvRenderer[T] where T is a 9-ary Product and which is based on the given "construct" function.
    *
    * TEST
    *
    * @param construct     a function (P1,P2,P3,P4,P5,P6,P7,P8,P9) => T, usually the apply method of a case class.
    *                      The sole purpose of this function is for type inference--it is never actually invoked.
    * @param csvAttributes the (implicit) CsvAttributes.
    * @tparam P1 the type of the first field of the Product type T.
    * @tparam P2 the type of the second field of the Product type T.
    * @tparam P3 the type of the third field of the Product type T.
    * @tparam P4 the type of the fourth field of the Product type T.
    * @tparam P5 the type of the fifth field of the Product type T.
    * @tparam P6 the type of the sixth field of the Product type T.
    * @tparam P7 the type of the seventh field of the Product type T.
    * @tparam P8 the type of the eighth field of the Product type T.
    * @tparam P9 the type of the ninth field of the Product type T.
    * @tparam T  the underlying type of the first parameter of the input to the render method.
>>>>>>> ab501fd6
   * @return a CsvRenderer[T].
   */
  def renderer9[P1: CsvRenderer, P2: CsvRenderer, P3: CsvRenderer, P4: CsvRenderer, P5: CsvRenderer, P6: CsvRenderer, P7: CsvRenderer, P8: CsvRenderer, P9: CsvRenderer, T <: Product : ClassTag](construct: (P1, P2, P3, P4, P5, P6, P7, P8, P9) => T)(implicit csvAttributes: CsvAttributes): CsvRenderer[T] = new ProductCsvRenderer[T]() {

    protected def elements(t: T): Strings = {
      Seq(
        implicitly[CsvRenderer[P1]].render(t.productElement(0).asInstanceOf[P1])
        , implicitly[CsvRenderer[P2]].render(t.productElement(1).asInstanceOf[P2])
        , implicitly[CsvRenderer[P3]].render(t.productElement(2).asInstanceOf[P3])
        , implicitly[CsvRenderer[P4]].render(t.productElement(3).asInstanceOf[P4])
        , implicitly[CsvRenderer[P5]].render(t.productElement(4).asInstanceOf[P5])
        , implicitly[CsvRenderer[P6]].render(t.productElement(5).asInstanceOf[P6])
        , implicitly[CsvRenderer[P7]].render(t.productElement(6).asInstanceOf[P7])
        , implicitly[CsvRenderer[P8]].render(t.productElement(7).asInstanceOf[P8])
        , implicitly[CsvRenderer[P9]].render(t.productElement(8).asInstanceOf[P9])
      )
    }
  }

  /**
<<<<<<< HEAD
   * Method to return a CsvRenderer[T] where T is a 10-ary Product and which is based on the given "construct" function.
   *
   * @param construct a function (P1,P2,P3,P4,P5,P6,P7,P8,P9,P10) => T, usually the apply method of a case class.
   *                  The sole purpose of this function is for type inference--it is never actually invoked.
   * @tparam P1  the type of the first field of the Product type T.
   * @tparam P2  the type of the second field of the Product type T.
   * @tparam P3  the type of the third field of the Product type T.
   * @tparam P4  the type of the fourth field of the Product type T.
   * @tparam P5  the type of the fifth field of the Product type T.
   * @tparam P6  the type of the sixth field of the Product type T.
   * @tparam P7  the type of the seventh field of the Product type T.
   * @tparam P8  the type of the eighth field of the Product type T.
   * @tparam P9  the type of the ninth field of the Product type T.
   * @tparam P10 the type of the tenth field of the Product type T.
=======
    * Method to return a CsvRenderer[T] where T is a 10-ary Product and which is based on the given "construct" function.
    *
    * TEST
    *
    * @param construct     a function (P1,P2,P3,P4,P5,P6,P7,P8,P9,P10) => T, usually the apply method of a case class.
    *                      The sole purpose of this function is for type inference--it is never actually invoked.
    * @param csvAttributes the (implicit) CsvAttributes.
    * @tparam P1  the type of the first field of the Product type T.
    * @tparam P2  the type of the second field of the Product type T.
    * @tparam P3  the type of the third field of the Product type T.
    * @tparam P4  the type of the fourth field of the Product type T.
    * @tparam P5  the type of the fifth field of the Product type T.
    * @tparam P6  the type of the sixth field of the Product type T.
    * @tparam P7  the type of the seventh field of the Product type T.
    * @tparam P8  the type of the eighth field of the Product type T.
    * @tparam P9  the type of the ninth field of the Product type T.
    * @tparam P10 the type of the tenth field of the Product type T.
>>>>>>> ab501fd6
   * @tparam T   the underlying type of the first parameter of the input to the render method.
   * @return a CsvRenderer[T].
   */
  def renderer10[P1: CsvRenderer, P2: CsvRenderer, P3: CsvRenderer, P4: CsvRenderer, P5: CsvRenderer, P6: CsvRenderer, P7: CsvRenderer, P8: CsvRenderer, P9: CsvRenderer, P10: CsvRenderer, T <: Product : ClassTag](construct: (P1, P2, P3, P4, P5, P6, P7, P8, P9, P10) => T)(implicit csvAttributes: CsvAttributes): CsvRenderer[T] = new ProductCsvRenderer[T]() {

    protected def elements(t: T): Strings = {
      Seq(
        implicitly[CsvRenderer[P1]].render(t.productElement(0).asInstanceOf[P1])
        , implicitly[CsvRenderer[P2]].render(t.productElement(1).asInstanceOf[P2])
        , implicitly[CsvRenderer[P3]].render(t.productElement(2).asInstanceOf[P3])
        , implicitly[CsvRenderer[P4]].render(t.productElement(3).asInstanceOf[P4])
        , implicitly[CsvRenderer[P5]].render(t.productElement(4).asInstanceOf[P5])
        , implicitly[CsvRenderer[P6]].render(t.productElement(5).asInstanceOf[P6])
        , implicitly[CsvRenderer[P7]].render(t.productElement(6).asInstanceOf[P7])
        , implicitly[CsvRenderer[P8]].render(t.productElement(7).asInstanceOf[P8])
        , implicitly[CsvRenderer[P9]].render(t.productElement(8).asInstanceOf[P9])
        , implicitly[CsvRenderer[P10]].render(t.productElement(9).asInstanceOf[P10])
      )
    }
  }

  /**
<<<<<<< HEAD
   * Method to return a CsvRenderer[T] where T is a 11-ary Product and which is based on the given "construct" function.
   *
   * @param construct a function (P1,P2,P3,P4,P5,P6,P7,P8,P9,P10,P11) => T, usually the apply method of a case class.
   *                  The sole purpose of this function is for type inference--it is never actually invoked.
   * @tparam P1  the type of the first field of the Product type T.
   * @tparam P2  the type of the second field of the Product type T.
   * @tparam P3  the type of the third field of the Product type T.
   * @tparam P4  the type of the fourth field of the Product type T.
   * @tparam P5  the type of the fifth field of the Product type T.
   * @tparam P6  the type of the sixth field of the Product type T.
   * @tparam P7  the type of the seventh field of the Product type T.
   * @tparam P8  the type of the eighth field of the Product type T.
   * @tparam P9  the type of the ninth field of the Product type T.
   * @tparam P10 the type of the tenth field of the Product type T.
=======
    * Method to return a CsvRenderer[T] where T is a 11-ary Product and which is based on the given "construct" function.
    *
    * TEST
    *
    * @param construct     a function (P1,P2,P3,P4,P5,P6,P7,P8,P9,P10,P11) => T, usually the apply method of a case class.
    *                      The sole purpose of this function is for type inference--it is never actually invoked.
    * @param csvAttributes the (implicit) CsvAttributes.
    * @tparam P1  the type of the first field of the Product type T.
    * @tparam P2  the type of the second field of the Product type T.
    * @tparam P3  the type of the third field of the Product type T.
    * @tparam P4  the type of the fourth field of the Product type T.
    * @tparam P5  the type of the fifth field of the Product type T.
    * @tparam P6  the type of the sixth field of the Product type T.
    * @tparam P7  the type of the seventh field of the Product type T.
    * @tparam P8  the type of the eighth field of the Product type T.
    * @tparam P9  the type of the ninth field of the Product type T.
    * @tparam P10 the type of the tenth field of the Product type T.
>>>>>>> ab501fd6
   * @tparam P11 the type of the eleventh field of the Product type T.
   * @tparam T   the underlying type of the first parameter of the input to the render method.
   * @return a CsvRenderer[T].
   */
  def renderer11[P1: CsvRenderer, P2: CsvRenderer, P3: CsvRenderer, P4: CsvRenderer, P5: CsvRenderer, P6: CsvRenderer, P7: CsvRenderer, P8: CsvRenderer, P9: CsvRenderer, P10: CsvRenderer, P11: CsvRenderer, T <: Product : ClassTag](construct: (P1, P2, P3, P4, P5, P6, P7, P8, P9, P10, P11) => T)(implicit csvAttributes: CsvAttributes): CsvRenderer[T] = new ProductCsvRenderer[T]() {

    protected def elements(t: T): Strings = {
      Seq(
        implicitly[CsvRenderer[P1]].render(t.productElement(0).asInstanceOf[P1])
        , implicitly[CsvRenderer[P2]].render(t.productElement(1).asInstanceOf[P2])
        , implicitly[CsvRenderer[P3]].render(t.productElement(2).asInstanceOf[P3])
        , implicitly[CsvRenderer[P4]].render(t.productElement(3).asInstanceOf[P4])
        , implicitly[CsvRenderer[P5]].render(t.productElement(4).asInstanceOf[P5])
        , implicitly[CsvRenderer[P6]].render(t.productElement(5).asInstanceOf[P6])
        , implicitly[CsvRenderer[P7]].render(t.productElement(6).asInstanceOf[P7])
        , implicitly[CsvRenderer[P8]].render(t.productElement(7).asInstanceOf[P8])
        , implicitly[CsvRenderer[P9]].render(t.productElement(8).asInstanceOf[P9])
        , implicitly[CsvRenderer[P10]].render(t.productElement(9).asInstanceOf[P10])
        , implicitly[CsvRenderer[P11]].render(t.productElement(10).asInstanceOf[P11])
      )
    }
  }

  /**
    * Method to return a CsvRenderer[T] where T is a 12-ary Product and which is based on the given "construct" function.
    *
    * @param construct     a function (P1,P2,P3,P4,P5,P6,P7,P8,P9,P10,P11,P12) => T, usually the apply method of a case class.
    *                      The sole purpose of this function is for type inference--it is never actually invoked.
    * @param csvAttributes the (implicit) CsvAttributes.
    * @tparam P1  the type of the first field of the Product type T.
    * @tparam P2  the type of the second field of the Product type T.
    * @tparam P3  the type of the third field of the Product type T.
    * @tparam P4  the type of the fourth field of the Product type T.
    * @tparam P5  the type of the fifth field of the Product type T.
    * @tparam P6  the type of the sixth field of the Product type T.
    * @tparam P7  the type of the seventh field of the Product type T.
    * @tparam P8  the type of the eighth field of the Product type T.
    * @tparam P9  the type of the ninth field of the Product type T.
    * @tparam P10 the type of the tenth field of the Product type T.
   * @tparam P11 the type of the eleventh field of the Product type T.
   * @tparam P12 the type of the twelfth field of the Product type T.
   * @tparam T   the underlying type of the first parameter of the input to the render method.
   * @return a CsvRenderer[T].
   */
  def renderer12[P1: CsvRenderer, P2: CsvRenderer, P3: CsvRenderer, P4: CsvRenderer, P5: CsvRenderer, P6: CsvRenderer, P7: CsvRenderer, P8: CsvRenderer, P9: CsvRenderer, P10: CsvRenderer, P11: CsvRenderer, P12: CsvRenderer, T <: Product : ClassTag](construct: (P1, P2, P3, P4, P5, P6, P7, P8, P9, P10, P11, P12) => T)(implicit csvAttributes: CsvAttributes): CsvRenderer[T] = new ProductCsvRenderer[T]() {

    protected def elements(t: T): Strings = {
      Seq(
        implicitly[CsvRenderer[P1]].render(t.productElement(0).asInstanceOf[P1])
        , implicitly[CsvRenderer[P2]].render(t.productElement(1).asInstanceOf[P2])
        , implicitly[CsvRenderer[P3]].render(t.productElement(2).asInstanceOf[P3])
        , implicitly[CsvRenderer[P4]].render(t.productElement(3).asInstanceOf[P4])
        , implicitly[CsvRenderer[P5]].render(t.productElement(4).asInstanceOf[P5])
        , implicitly[CsvRenderer[P6]].render(t.productElement(5).asInstanceOf[P6])
        , implicitly[CsvRenderer[P7]].render(t.productElement(6).asInstanceOf[P7])
        , implicitly[CsvRenderer[P8]].render(t.productElement(7).asInstanceOf[P8])
        , implicitly[CsvRenderer[P9]].render(t.productElement(8).asInstanceOf[P9])
        , implicitly[CsvRenderer[P10]].render(t.productElement(9).asInstanceOf[P10])
        , implicitly[CsvRenderer[P11]].render(t.productElement(10).asInstanceOf[P11])
        , implicitly[CsvRenderer[P12]].render(t.productElement(11).asInstanceOf[P12])
      )
    }
  }
}

abstract class ProductCsvRenderer[T <: Product : ClassTag](implicit c: CsvAttributes) extends CsvRenderer[T] {
  protected def elements(t: T): Strings

  val csvAttributes: CsvAttributes = c

  def render(t: T, attrs: Map[String, String]): String = elements(t) mkString csvAttributes.delimiter
}

object CsvRenderers {
  abstract class StandardCsvRenderer[T] extends CsvRenderer[T] {
    val csvAttributes: CsvAttributes = implicitly[CsvAttributes]

    def render(t: T, attrs: Map[String, String]): String = t.toString
  }

  implicit object CsvRendererBoolean extends StandardCsvRenderer[Boolean]

  implicit object CsvRendererInt extends StandardCsvRenderer[Int]

  implicit object CsvRendererLong extends StandardCsvRenderer[Long]

  implicit object CsvRendererDouble extends StandardCsvRenderer[Double]

  implicit object CsvRendererString extends StandardCsvRenderer[String]

  implicit object CsvRendererURL extends StandardCsvRenderer[URL]
}

trait CsvGenerators {

  /**
   * Method to return a CsvGenerator[ Seq[T] ].
   *
   * @tparam T the underlying type of the first parameter of the input to the render method.
   * @return a CsvGenerator[ Seq[T] ]
   */
  def sequenceGenerator[T](implicit ca: CsvAttributes): CsvGenerator[Seq[T]] = new BaseCsvGenerator[Seq[T]]

  /**
   * Method to return a CsvGenerator[ Option[T] ].
   *
   * @tparam T the underlying type of the first parameter of the input to the render method.
   * @return a CsvGenerator[ Option[T] ].
   */
  def optionGenerator[T](implicit ca: CsvAttributes): CsvGenerator[Option[T]] = new BaseCsvGenerator[Option[T]]

  /**
   * Method to return a CsvGenerator[T] which does not output a column header for at all.
   *
   * @tparam T the type of the column objects.
   * @return a CsvGenerator[T].
   */
  def skipGenerator[T](implicit ca: CsvAttributes): CsvGenerator[T] = new CsvProductGenerator[T] {
    val csvAttributes: CsvAttributes = ca

    override def toColumnName(po: Option[String], name: String): String = ""

    // TEST (not actually used).
    def toColumnNames(po: Option[String], no: Option[String]): String = ""
  }

  /**
   * Method to return a CsvGenerator[T] where T is a 1-ary Product and which is based on a function to convert a P into a T.
   *
   * NOTE: be careful using this particular method it only applies where T is a 1-tuple (e.g. a case class with one field -- not common).
   *
   * @param construct a function P => T, usually the apply method of a case class.
   *                  The sole purpose of this function is for type inference--it is never actually invoked.
   * @tparam P1 the type of the (single) field of the Product type T.
   * @tparam T  the underlying type of the first parameter of the input to the render method.
   * @return a CsvGenerator[T].
   */
  def generator1[P1: CsvGenerator, T <: Product : ClassTag](construct: P1 => T)(implicit c: CsvAttributes): CsvGenerator[T] = new BaseCsvGenerator[T]() with CsvProductGenerator[T] {
    private val Array(p1) = fieldNames

    def toColumnNames(po: Option[String], no: Option[String]): String = Seq(
      implicitly[CsvGenerator[P1]].toColumnName(merge(po, no), p1)
    ) mkString c.delimiter
  }

  /**
   * Method to return a CsvGenerator[T] where T is a 2-ary Product and which is based on a function to convert a (P1,P2) into a T.
   *
   * @param construct a function (P1,P2) => T, usually the apply method of a case class.
   *                  The sole purpose of this function is for type inference--it is never actually invoked.
   * @tparam P1 the type of the first field of the Product type T.
   * @tparam P2 the type of the second field of the Product type T.
   * @tparam T  the underlying type of the first parameter of the input to the render method.
   * @return a CsvGenerator[T].
   */
  def generator2[P1: CsvGenerator, P2: CsvGenerator, T <: Product : ClassTag](construct: (P1, P2) => T)(implicit c: CsvAttributes): CsvProductGenerator[T] = new BaseCsvGenerator[T]() with CsvProductGenerator[T] {
    private val Array(p1, p2) = fieldNames

    def toColumnNames(po: Option[String], no: Option[String]): String = {
      val wo = merge(po, no)
      Seq(
        implicitly[CsvGenerator[P1]].toColumnName(wo, p1)
        , implicitly[CsvGenerator[P2]].toColumnName(wo, p2)
      ) mkString c.delimiter
    }
  }

  /**
   * Method to return a CsvGenerator[T] where T is a 3-ary Product and which is based on a function to convert a (P1,P2,P3) into a T.
   *
   * @param construct a function (P1,P2,P3) => T, usually the apply method of a case class.
   *                  The sole purpose of this function is for type inference--it is never actually invoked.
   * @tparam P1 the type of the first field of the Product type T.
   * @tparam P2 the type of the second field of the Product type T.
   * @tparam P3 the type of the third field of the Product type T.
   * @tparam T  the underlying type of the first parameter of the input to the render method.
   * @return a CsvGenerator[T].
   */
  def generator3[P1: CsvGenerator, P2: CsvGenerator, P3: CsvGenerator, T <: Product : ClassTag](construct: (P1, P2, P3) => T)(implicit c: CsvAttributes): CsvProductGenerator[T] = new BaseCsvGenerator[T]() with CsvProductGenerator[T] {
    private val Array(p1, p2, p3) = fieldNames

    def toColumnNames(po: Option[String], no: Option[String]): String = {
      val wo = merge(po, no)
      Seq(
        implicitly[CsvGenerator[P1]].toColumnName(wo, p1)
        , implicitly[CsvGenerator[P2]].toColumnName(wo, p2)
        , implicitly[CsvGenerator[P3]].toColumnName(wo, p3)
      ) mkString c.delimiter
    }
  }

  /**
   * Method to return a CsvGenerator[T] where T is a 4-ary Product and which is based on a function to convert a (P1,P2,P3,P4) into a T.
   *
   * @param construct a function (P1,P2,P3,P4) => T, usually the apply method of a case class.
   *                  The sole purpose of this function is for type inference--it is never actually invoked.
   * @tparam P1 the type of the first field of the Product type T.
   * @tparam P2 the type of the second field of the Product type T.
   * @tparam P3 the type of the third field of the Product type T.
   * @tparam P4 the type of the third field of the Product type T.
   * @tparam T  the underlying type of the first parameter of the input to the render method.
   * @return a CsvGenerator[T].
   */
  def generator4[P1: CsvGenerator, P2: CsvGenerator, P3: CsvGenerator, P4: CsvGenerator, T <: Product : ClassTag](construct: (P1, P2, P3, P4) => T)(implicit c: CsvAttributes): CsvProductGenerator[T] = new BaseCsvGenerator[T]() with CsvProductGenerator[T] {
    private val Array(p1, p2, p3, p4) = fieldNames

    def toColumnNames(po: Option[String], no: Option[String]): String = {
      val wo = merge(po, no)
      Seq(
        implicitly[CsvGenerator[P1]].toColumnName(wo, p1)
        , implicitly[CsvGenerator[P2]].toColumnName(wo, p2)
        , implicitly[CsvGenerator[P3]].toColumnName(wo, p3)
        , implicitly[CsvGenerator[P4]].toColumnName(wo, p4)
      ) mkString c.delimiter
    }
  }

  /**
   * Method to return a CsvGenerator[T] where T is a 5-ary Product and which is based on a function to convert a (P1,P2,P3,P4,P5) into a T.
   *
   * @param construct a function (P1,P2,P3,P4,P5) => T, usually the apply method of a case class.
   *                  The sole purpose of this function is for type inference--it is never actually invoked.
   * @tparam P1 the type of the first field of the Product type T.
   * @tparam P2 the type of the second field of the Product type T.
   * @tparam P3 the type of the third field of the Product type T.
   * @tparam P4 the type of the fourth field of the Product type T.
   * @tparam P5 the type of the fifth field of the Product type T.
   * @tparam T  the underlying type of the first parameter of the input to the render method.
   * @return a CsvGenerator[T].
   */
  def generator5[P1: CsvGenerator, P2: CsvGenerator, P3: CsvGenerator, P4: CsvGenerator, P5: CsvGenerator, T <: Product : ClassTag](construct: (P1, P2, P3, P4, P5) => T)(implicit c: CsvAttributes): CsvProductGenerator[T] = new BaseCsvGenerator[T]() with CsvProductGenerator[T] {
    private val Array(p1, p2, p3, p4, p5) = fieldNames

    def toColumnNames(po: Option[String], no: Option[String]): String = {
      val wo = merge(po, no)
      Seq(
        implicitly[CsvGenerator[P1]].toColumnName(wo, p1)
        , implicitly[CsvGenerator[P2]].toColumnName(wo, p2)
        , implicitly[CsvGenerator[P3]].toColumnName(wo, p3)
        , implicitly[CsvGenerator[P4]].toColumnName(wo, p4)
        , implicitly[CsvGenerator[P5]].toColumnName(wo, p5)
      ) mkString c.delimiter
    }
  }

  /**
   * Method to return a CsvGenerator[T] where T is a 6-ary Product and which is based on a function to convert a (P1,P2,P3,P4,P5,P6) into a T.
   *
   * @param construct a function (P1,P2,P3,P4,P5,P6) => T, usually the apply method of a case class.
   *                  The sole purpose of this function is for type inference--it is never actually invoked.
   * @tparam P1 the type of the first field of the Product type T.
   * @tparam P2 the type of the second field of the Product type T.
   * @tparam P3 the type of the third field of the Product type T.
   * @tparam P4 the type of the fourth field of the Product type T.
   * @tparam P5 the type of the fifth field of the Product type T.
   * @tparam P6 the type of the sixth field of the Product type T.
   * @tparam T  the underlying type of the first parameter of the input to the render method.
   * @return a CsvGenerator[T].
   */
  def generator6[P1: CsvGenerator, P2: CsvGenerator, P3: CsvGenerator, P4: CsvGenerator, P5: CsvGenerator, P6: CsvGenerator, T <: Product : ClassTag](construct: (P1, P2, P3, P4, P5, P6) => T)(implicit c: CsvAttributes): CsvProductGenerator[T] = new BaseCsvGenerator[T]() with CsvProductGenerator[T] {
    private val Array(p1, p2, p3, p4, p5, p6) = fieldNames

    def toColumnNames(po: Option[String], no: Option[String]): String = {
      val wo = merge(po, no)
      Seq(
        implicitly[CsvGenerator[P1]].toColumnName(wo, p1)
        , implicitly[CsvGenerator[P2]].toColumnName(wo, p2)
        , implicitly[CsvGenerator[P3]].toColumnName(wo, p3)
        , implicitly[CsvGenerator[P4]].toColumnName(wo, p4)
        , implicitly[CsvGenerator[P5]].toColumnName(wo, p5)
        , implicitly[CsvGenerator[P6]].toColumnName(wo, p6)
      ) mkString c.delimiter
    }
  }

  /**
   * Method to return a CsvGenerator[T] where T is a 7-ary Product and which is based on a function to convert a (P1,P2,P3,P4,P5,P6,P7) into a T.
   *
   * @param construct a function (P1,P2,P3,P4,P5,P6,P7) => T, usually the apply method of a case class.
   *                  The sole purpose of this function is for type inference--it is never actually invoked.
   * @tparam P1 the type of the first field of the Product type T.
   * @tparam P2 the type of the second field of the Product type T.
   * @tparam P3 the type of the third field of the Product type T.
   * @tparam P4 the type of the fourth field of the Product type T.
   * @tparam P5 the type of the fifth field of the Product type T.
   * @tparam P6 the type of the sixth field of the Product type T.
   * @tparam P7 the type of the seventh field of the Product type T.
   * @tparam T  the underlying type of the first parameter of the input to the render method.
   * @return a CsvGenerator[T].
   */
  def generator7[P1: CsvGenerator, P2: CsvGenerator, P3: CsvGenerator, P4: CsvGenerator, P5: CsvGenerator, P6: CsvGenerator, P7: CsvGenerator, T <: Product : ClassTag](construct: (P1, P2, P3, P4, P5, P6, P7) => T)(implicit c: CsvAttributes): CsvProductGenerator[T] = new BaseCsvGenerator[T]() with CsvProductGenerator[T] {
    private val Array(p1, p2, p3, p4, p5, p6, p7) = fieldNames

    def toColumnNames(po: Option[String], no: Option[String]): String = {
      val wo = merge(po, no)
      Seq(
        implicitly[CsvGenerator[P1]].toColumnName(wo, p1)
        , implicitly[CsvGenerator[P2]].toColumnName(wo, p2)
        , implicitly[CsvGenerator[P3]].toColumnName(wo, p3)
        , implicitly[CsvGenerator[P4]].toColumnName(wo, p4)
        , implicitly[CsvGenerator[P5]].toColumnName(wo, p5)
        , implicitly[CsvGenerator[P6]].toColumnName(wo, p6)
        , implicitly[CsvGenerator[P7]].toColumnName(wo, p7)
      ) mkString c.delimiter
    }
  }

  /**
   * Method to return a CsvGenerator[T] where T is a 8-ary Product and which is based on a function to convert a (P1,P2,P3,P4,P5,P6,P7,P8) into a T.
   *
   * @param construct a function (P1,P2,P3,P4,P5,P6,P7,P8) => T, usually the apply method of a case class.
   *                  The sole purpose of this function is for type inference--it is never actually invoked.
   * @tparam P1 the type of the first field of the Product type T.
   * @tparam P2 the type of the second field of the Product type T.
   * @tparam P3 the type of the third field of the Product type T.
   * @tparam P4 the type of the fourth field of the Product type T.
   * @tparam P5 the type of the fifth field of the Product type T.
   * @tparam P6 the type of the sixth field of the Product type T.
   * @tparam P7 the type of the seventh field of the Product type T.
   * @tparam P8 the type of the eighth field of the Product type T.
   * @tparam T  the underlying type of the first parameter of the input to the render method.
   * @return a CsvGenerator[T].
   */
  def generator8[P1: CsvGenerator, P2: CsvGenerator, P3: CsvGenerator, P4: CsvGenerator, P5: CsvGenerator, P6: CsvGenerator, P7: CsvGenerator, P8: CsvGenerator, T <: Product : ClassTag](construct: (P1, P2, P3, P4, P5, P6, P7, P8) => T)(implicit c: CsvAttributes): CsvProductGenerator[T] = new BaseCsvGenerator[T]() with CsvProductGenerator[T] {
    private val Array(p1, p2, p3, p4, p5, p6, p7, p8) = fieldNames

    def toColumnNames(po: Option[String], no: Option[String]): String = {
      val wo = merge(po, no)
      Seq(
        implicitly[CsvGenerator[P1]].toColumnName(wo, p1)
        , implicitly[CsvGenerator[P2]].toColumnName(wo, p2)
        , implicitly[CsvGenerator[P3]].toColumnName(wo, p3)
        , implicitly[CsvGenerator[P4]].toColumnName(wo, p4)
        , implicitly[CsvGenerator[P5]].toColumnName(wo, p5)
        , implicitly[CsvGenerator[P6]].toColumnName(wo, p6)
        , implicitly[CsvGenerator[P7]].toColumnName(wo, p7)
        , implicitly[CsvGenerator[P8]].toColumnName(wo, p8)
      ) mkString c.delimiter
    }
  }

  /**
   * Method to return a CsvGenerator[T] where T is a 9-ary Product and which is based on a function to convert a (P1,P2,P3,P4,P5,P6,P7,P8,P9) into a T.
   *
   * @param construct a function (P1,P2,P3,P4,P5,P6,P7,P8,P9) => T, usually the apply method of a case class.
   *                  The sole purpose of this function is for type inference--it is never actually invoked.
   * @tparam P1 the type of the first field of the Product type T.
   * @tparam P2 the type of the second field of the Product type T.
   * @tparam P3 the type of the third field of the Product type T.
   * @tparam P4 the type of the fourth field of the Product type T.
   * @tparam P5 the type of the fifth field of the Product type T.
   * @tparam P6 the type of the sixth field of the Product type T.
   * @tparam P7 the type of the seventh field of the Product type T.
   * @tparam P8 the type of the eighth field of the Product type T.
   * @tparam P9 the type of the ninth field of the Product type T.
   * @tparam T  the underlying type of the first parameter of the input to the render method.
   * @return a CsvGenerator[T].
   */
  def generator9[P1: CsvGenerator, P2: CsvGenerator, P3: CsvGenerator, P4: CsvGenerator, P5: CsvGenerator, P6: CsvGenerator, P7: CsvGenerator, P8: CsvGenerator, P9: CsvGenerator, T <: Product : ClassTag](construct: (P1, P2, P3, P4, P5, P6, P7, P8, P9) => T)(implicit c: CsvAttributes): CsvProductGenerator[T] = new BaseCsvGenerator[T]() with CsvProductGenerator[T] {
    private val Array(p1, p2, p3, p4, p5, p6, p7, p8, p9) = fieldNames

    def toColumnNames(po: Option[String], no: Option[String]): String = {
      val wo = merge(po, no)
      Seq(
        implicitly[CsvGenerator[P1]].toColumnName(wo, p1)
        , implicitly[CsvGenerator[P2]].toColumnName(wo, p2)
        , implicitly[CsvGenerator[P3]].toColumnName(wo, p3)
        , implicitly[CsvGenerator[P4]].toColumnName(wo, p4)
        , implicitly[CsvGenerator[P5]].toColumnName(wo, p5)
        , implicitly[CsvGenerator[P6]].toColumnName(wo, p6)
        , implicitly[CsvGenerator[P7]].toColumnName(wo, p7)
        , implicitly[CsvGenerator[P8]].toColumnName(wo, p8)
        , implicitly[CsvGenerator[P9]].toColumnName(wo, p9)
      ) mkString c.delimiter
    }
  }

  /**
   * Method to return a CsvGenerator[T] where T is a 10-ary Product and which is based on a function to convert a (P1,P2,P3,P4,P5,P6,P7,P8,P9,P10) into a T.
   *
   * @param construct a function (P1,P2,P3,P4,P5,P6,P7,P8,P9,P10) => T, usually the apply method of a case class.
   *                  The sole purpose of this function is for type inference--it is never actually invoked.
   * @tparam P1  the type of the first field of the Product type T.
   * @tparam P2  the type of the second field of the Product type T.
   * @tparam P3  the type of the third field of the Product type T.
   * @tparam P4  the type of the fourth field of the Product type T.
   * @tparam P5  the type of the fifth field of the Product type T.
   * @tparam P6  the type of the sixth field of the Product type T.
   * @tparam P7  the type of the seventh field of the Product type T.
   * @tparam P8  the type of the eighth field of the Product type T.
   * @tparam P9  the type of the ninth field of the Product type T.
   * @tparam P10 the type of the tenth field of the Product type T.
   * @tparam T   the underlying type of the first parameter of the input to the render method.
   * @return a CsvGenerator[T].
   */
  def generator10[P1: CsvGenerator, P2: CsvGenerator, P3: CsvGenerator, P4: CsvGenerator, P5: CsvGenerator, P6: CsvGenerator, P7: CsvGenerator, P8: CsvGenerator, P9: CsvGenerator, P10: CsvGenerator, T <: Product : ClassTag](construct: (P1, P2, P3, P4, P5, P6, P7, P8, P9, P10) => T)(implicit c: CsvAttributes): CsvProductGenerator[T] = new BaseCsvGenerator[T]() with CsvProductGenerator[T] {
    private val Array(p1, p2, p3, p4, p5, p6, p7, p8, p9, p10) = fieldNames

    def toColumnNames(po: Option[String], no: Option[String]): String = {
      val wo = merge(po, no)
      Seq(
        implicitly[CsvGenerator[P1]].toColumnName(wo, p1)
        , implicitly[CsvGenerator[P2]].toColumnName(wo, p2)
        , implicitly[CsvGenerator[P3]].toColumnName(wo, p3)
        , implicitly[CsvGenerator[P4]].toColumnName(wo, p4)
        , implicitly[CsvGenerator[P5]].toColumnName(wo, p5)
        , implicitly[CsvGenerator[P6]].toColumnName(wo, p6)
        , implicitly[CsvGenerator[P7]].toColumnName(wo, p7)
        , implicitly[CsvGenerator[P8]].toColumnName(wo, p8)
        , implicitly[CsvGenerator[P9]].toColumnName(wo, p9)
        , implicitly[CsvGenerator[P10]].toColumnName(wo, p10)
      ) mkString c.delimiter
    }
  }

  /**
   * Method to return a CsvGenerator[T] where T is a 11-ary Product and which is based on a function to convert a (P1,P2,P3,P4,P5,P6,P7,P8,P9,P10,P11) into a T.
   *
   * @param construct a function (P1,P2,P3,P4,P5,P6,P7,P8,P9,P10,P11) => T, usually the apply method of a case class.
   *                  The sole purpose of this function is for type inference--it is never actually invoked.
   * @tparam P1  the type of the first field of the Product type T.
   * @tparam P2  the type of the second field of the Product type T.
   * @tparam P3  the type of the third field of the Product type T.
   * @tparam P4  the type of the fourth field of the Product type T.
   * @tparam P5  the type of the fifth field of the Product type T.
   * @tparam P6  the type of the sixth field of the Product type T.
   * @tparam P7  the type of the seventh field of the Product type T.
   * @tparam P8  the type of the eighth field of the Product type T.
   * @tparam P9  the type of the ninth field of the Product type T.
   * @tparam P10 the type of the tenth field of the Product type T.
   * @tparam P11 the type of the eleventh field of the Product type T.
   * @tparam T   the underlying type of the first parameter of the input to the render method.
   * @return a CsvGenerator[T].
   */
  def generator11[P1: CsvGenerator, P2: CsvGenerator, P3: CsvGenerator, P4: CsvGenerator, P5: CsvGenerator, P6: CsvGenerator, P7: CsvGenerator, P8: CsvGenerator, P9: CsvGenerator, P10: CsvGenerator, P11: CsvGenerator, T <: Product : ClassTag](construct: (P1, P2, P3, P4, P5, P6, P7, P8, P9, P10, P11) => T)(implicit c: CsvAttributes): CsvProductGenerator[T] = new BaseCsvGenerator[T]() with CsvProductGenerator[T] {
    private val Array(p1, p2, p3, p4, p5, p6, p7, p8, p9, p10, p11) = fieldNames

    def toColumnNames(po: Option[String], no: Option[String]): String = {
      val wo = merge(po, no)
      Seq(
        implicitly[CsvGenerator[P1]].toColumnName(wo, p1)
        , implicitly[CsvGenerator[P2]].toColumnName(wo, p2)
        , implicitly[CsvGenerator[P3]].toColumnName(wo, p3)
        , implicitly[CsvGenerator[P4]].toColumnName(wo, p4)
        , implicitly[CsvGenerator[P5]].toColumnName(wo, p5)
        , implicitly[CsvGenerator[P6]].toColumnName(wo, p6)
        , implicitly[CsvGenerator[P7]].toColumnName(wo, p7)
        , implicitly[CsvGenerator[P8]].toColumnName(wo, p8)
        , implicitly[CsvGenerator[P9]].toColumnName(wo, p9)
        , implicitly[CsvGenerator[P10]].toColumnName(wo, p10)
        , implicitly[CsvGenerator[P11]].toColumnName(wo, p11)
      ) mkString c.delimiter
    }
  }

  /**
   * Method to return a CsvGenerator[T] where T is a 12-ary Product and which is based on a function to convert a (P1,P2,P3,P4,P5,P6,P7,P8,P9,P10,P11,P12) into a T.
   *
   * @param construct a function (P1,P2,P3,P4,P5,P6,P7,P8,P9,P10,P11,P12) => T, usually the apply method of a case class.
   *                  The sole purpose of this function is for type inference--it is never actually invoked.
   * @tparam P1  the type of the first field of the Product type T.
   * @tparam P2  the type of the second field of the Product type T.
   * @tparam P3  the type of the third field of the Product type T.
   * @tparam P4  the type of the fourth field of the Product type T.
   * @tparam P5  the type of the fifth field of the Product type T.
   * @tparam P6  the type of the sixth field of the Product type T.
   * @tparam P7  the type of the seventh field of the Product type T.
   * @tparam P8  the type of the eighth field of the Product type T.
   * @tparam P9  the type of the ninth field of the Product type T.
   * @tparam P10 the type of the tenth field of the Product type T.
   * @tparam P11 the type of the eleventh field of the Product type T.
   * @tparam P12 the type of the twelfth field of the Product type T.
   * @tparam T   the underlying type of the first parameter of the input to the render method.
   * @return a CsvGenerator[T].
   */
  def generator12[P1: CsvGenerator, P2: CsvGenerator, P3: CsvGenerator, P4: CsvGenerator, P5: CsvGenerator, P6: CsvGenerator, P7: CsvGenerator, P8: CsvGenerator, P9: CsvGenerator, P10: CsvGenerator, P11: CsvGenerator, P12: CsvGenerator, T <: Product : ClassTag](construct: (P1, P2, P3, P4, P5, P6, P7, P8, P9, P10, P11, P12) => T)(implicit c: CsvAttributes): CsvProductGenerator[T] = new BaseCsvGenerator[T]() with CsvProductGenerator[T] {
    private val Array(p1, p2, p3, p4, p5, p6, p7, p8, p9, p10, p11, p12) = fieldNames

    def toColumnNames(po: Option[String], no: Option[String]): String = {
      val wo = merge(po, no)
      Seq(
        implicitly[CsvGenerator[P1]].toColumnName(wo, p1)
        , implicitly[CsvGenerator[P2]].toColumnName(wo, p2)
        , implicitly[CsvGenerator[P3]].toColumnName(wo, p3)
        , implicitly[CsvGenerator[P4]].toColumnName(wo, p4)
        , implicitly[CsvGenerator[P5]].toColumnName(wo, p5)
        , implicitly[CsvGenerator[P6]].toColumnName(wo, p6)
        , implicitly[CsvGenerator[P7]].toColumnName(wo, p7)
        , implicitly[CsvGenerator[P8]].toColumnName(wo, p8)
        , implicitly[CsvGenerator[P9]].toColumnName(wo, p9)
        , implicitly[CsvGenerator[P10]].toColumnName(wo, p10)
        , implicitly[CsvGenerator[P11]].toColumnName(wo, p11)
        , implicitly[CsvGenerator[P12]].toColumnName(wo, p12)
      ) mkString c.delimiter
    }
  }
}

object CsvGenerators {
  implicit object CsvGeneratorBoolean extends BaseCsvGenerator[Boolean]

  implicit object CsvGeneratorInt extends BaseCsvGenerator[Int]

  implicit object CsvGeneratorLong extends BaseCsvGenerator[Long]

  implicit object CsvGeneratorDouble extends BaseCsvGenerator[Double]

  implicit object CsvGeneratorString extends BaseCsvGenerator[String]

  implicit object CsvGeneratorURL extends BaseCsvGenerator[URL]
}<|MERGE_RESOLUTION|>--- conflicted
+++ resolved
@@ -5,12 +5,7 @@
 package com.phasmidsoftware.render
 
 import com.phasmidsoftware.parse.Strings
-<<<<<<< HEAD
-import com.phasmidsoftware.table.{BaseCsvGenerator, CsvAttributes, CsvGenerator, CsvProductGenerator}
-=======
 import com.phasmidsoftware.table._
-
->>>>>>> ab501fd6
 import java.net.URL
 import scala.reflect.ClassTag
 
@@ -23,48 +18,40 @@
 trait CsvRenderers {
 
   /**
-<<<<<<< HEAD
+   * Method to return a CsvRenderer[RawRow].
+   *
+   * @param ca the (implicit) CsvAttributes.
+   * @return a CsvRenderer[RawRow].
+   */
+  def rawRowRenderer(implicit ca: CsvAttributes): CsvRenderer[RawRow] = new CsvRenderer[RawRow] {
+    implicit val z: CsvRenderer[String] = CsvRenderers.CsvRendererString
+
+    def render(t: RawRow, attrs: Map[String, String]): String = sequenceRenderer[String].render(t.ws)
+
+    val csvAttributes: CsvAttributes = ca
+  }
+
+  /**
    * Method to return a CsvRenderer[ Seq[T] ].
    *
+   * @param ca the (implicit) CsvAttributes.
    * @tparam T the underlying type of the first parameter of the input to the render method.
    * @return a CsvRenderer[ Seq[T] ]
    */
-=======
-    * Method to return a CsvRenderer[RawRow].
-    *
-    * @param ca the (implicit) CsvAttributes.
-    * @return a CsvRenderer[RawRow].
-    */
-  def rawRowRenderer(implicit ca: CsvAttributes): CsvRenderer[RawRow] = new CsvRenderer[RawRow] {
-    implicit val z: CsvRenderer[String] = CsvRenderers.CsvRendererString
-
-    def render(t: RawRow, attrs: Map[String, String]): String = sequenceRenderer[String].render(t.ws)
+  def sequenceRenderer[T: CsvRenderer](implicit ca: CsvAttributes): CsvRenderer[Seq[T]] = new CsvRenderer[Seq[T]] {
+
+    def render(ts: Seq[T], attrs: Map[String, String]): String = (ts map { t: T => implicitly[CsvRenderer[T]].render(t) }).mkString(csvAttributes.delimiter)
 
     val csvAttributes: CsvAttributes = ca
   }
 
   /**
-    * Method to return a CsvRenderer[ Seq[T] ].
-    *
-    * @param ca the (implicit) CsvAttributes.
-    * @tparam T the underlying type of the first parameter of the input to the render method.
-    * @return a CsvRenderer[ Seq[T] ]
-    */
->>>>>>> ab501fd6
-  def sequenceRenderer[T: CsvRenderer](implicit ca: CsvAttributes): CsvRenderer[Seq[T]] = new CsvRenderer[Seq[T]] {
-
-    def render(ts: Seq[T], attrs: Map[String, String]): String = (ts map { t: T => implicitly[CsvRenderer[T]].render(t) }).mkString(csvAttributes.delimiter)
-
-    val csvAttributes: CsvAttributes = ca
-  }
-
-  /**
-    * Method to return a CsvRenderer[ Option[T] ].
-    *
-    * @param ca the (implicit) CsvAttributes.
-    * @tparam T the underlying type of the first parameter of the input to the render method.
-    * @return a CsvRenderer[ Option[T] ].
-    */
+   * Method to return a CsvRenderer[ Option[T] ].
+   *
+   * @param ca the (implicit) CsvAttributes.
+   * @tparam T the underlying type of the first parameter of the input to the render method.
+   * @return a CsvRenderer[ Option[T] ].
+   */
   def optionRenderer[T: CsvRenderer](implicit ca: CsvAttributes): CsvRenderer[Option[T]] = new CsvRenderer[Option[T]] {
     val csvAttributes: CsvAttributes = ca
 
@@ -72,15 +59,15 @@
   }
 
   /**
-    * Method to return a CsvRenderer[T] which does not output a T at all, only a number of delimiters according to the value of alignment.
-    *
-    * @param alignment (defaults to 1): one more than the number of delimiters to output.
-    *                  If you are skipping a Product (such as a case class instance), then you should carefully count up how many (nested) elements to skip.
-    *                  So, for example, if you are skipping a Product with three members, you would set alignment = 3, even though you only want to output 2 delimiters.
-    * @param ca        the (implicit) CsvAttributes.
-    * @tparam T the type of the parameter to the render method.
-    * @return a CsvRenderer[T].
-    */
+   * Method to return a CsvRenderer[T] which does not output a T at all, only a number of delimiters according to the value of alignment.
+   *
+   * @param alignment (defaults to 1): one more than the number of delimiters to output.
+   *                  If you are skipping a Product (such as a case class instance), then you should carefully count up how many (nested) elements to skip.
+   *                  So, for example, if you are skipping a Product with three members, you would set alignment = 3, even though you only want to output 2 delimiters.
+   * @param ca        the (implicit) CsvAttributes.
+   * @tparam T the type of the parameter to the render method.
+   * @return a CsvRenderer[T].
+   */
   def skipRenderer[T](alignment: Int = 1)(implicit ca: CsvAttributes): CsvRenderer[T] = new CsvRenderer[T] {
     val csvAttributes: CsvAttributes = ca
 
@@ -88,17 +75,17 @@
   }
 
   /**
-    * Method to return a CsvRenderer[T] where T is a 1-ary Product and which is based on a function to convert a P into a T.
-    *
-    * NOTE: be careful using this particular method it only applies where T is a 1-tuple (e.g. a case class with one field -- not common).
-    *
-    * @param construct     a function P => T, usually the apply method of a case class.
-    *                      The sole purpose of this function is for type inference--it is never actually invoked.
-    * @param csvAttributes the (implicit) CsvAttributes.
-    * @tparam P1 the type of the (single) field of the Product type T.
-    * @tparam T  the underlying type of the first parameter of the input to the render method.
-    * @return a HierarchicalRenderer[T].
-    */
+   * Method to return a CsvRenderer[T] where T is a 1-ary Product and which is based on a function to convert a P into a T.
+   *
+   * NOTE: be careful using this particular method it only applies where T is a 1-tuple (e.g. a case class with one field -- not common).
+   *
+   * @param construct     a function P => T, usually the apply method of a case class.
+   *                      The sole purpose of this function is for type inference--it is never actually invoked.
+   * @param csvAttributes the (implicit) CsvAttributes.
+   * @tparam P1 the type of the (single) field of the Product type T.
+   * @tparam T  the underlying type of the first parameter of the input to the render method.
+   * @return a HierarchicalRenderer[T].
+   */
   def renderer1[P1: CsvRenderer, T <: Product : ClassTag](construct: P1 => T)(implicit csvAttributes: CsvAttributes): CsvRenderer[T] = new ProductCsvRenderer[T]() {
 
     protected def elements(t: T): Strings = Seq(
@@ -107,16 +94,16 @@
   }
 
   /**
-    * Method to return a CsvRenderer[T] where T is a 2-ary Product and which is based on a function to convert a (P1,P2) into a T.
-    *
-    * @param construct     a function (P1,P2) => T, usually the apply method of a case class.
-    *                      The sole purpose of this function is for type inference--it is never actually invoked.
-    * @param csvAttributes the (implicit) CsvAttributes.
-    * @tparam P1 the type of the first field of the Product type T.
-    * @tparam P2 the type of the second field of the Product type T.
-    * @tparam T  the underlying type of the first parameter of the input to the render method.
-    * @return a CsvRenderer[T].
-    */
+   * Method to return a CsvRenderer[T] where T is a 2-ary Product and which is based on a function to convert a (P1,P2) into a T.
+   *
+   * @param construct     a function (P1,P2) => T, usually the apply method of a case class.
+   *                      The sole purpose of this function is for type inference--it is never actually invoked.
+   * @param csvAttributes the (implicit) CsvAttributes.
+   * @tparam P1 the type of the first field of the Product type T.
+   * @tparam P2 the type of the second field of the Product type T.
+   * @tparam T  the underlying type of the first parameter of the input to the render method.
+   * @return a CsvRenderer[T].
+   */
   def renderer2[P1: CsvRenderer, P2: CsvRenderer, T <: Product : ClassTag](construct: (P1, P2) => T)(implicit csvAttributes: CsvAttributes): CsvRenderer[T] = new ProductCsvRenderer[T]() {
 
     protected def elements(t: T): Strings = Seq(
@@ -126,17 +113,17 @@
   }
 
   /**
-    * Method to return a CsvRenderer[T] where T is a 3-ary Product and which is based on a function to convert a (P1,P2,P3) into a T.
-    *
-    * @param construct     a function (P1,P2,P3) => T, usually the apply method of a case class.
-    *                      The sole purpose of this function is for type inference--it is never actually invoked.
-    * @param csvAttributes the (implicit) CsvAttributes.
-    * @tparam P1 the type of the first field of the Product type T.
-    * @tparam P2 the type of the second field of the Product type T.
-    * @tparam P3 the type of the third field of the Product type T.
-    * @tparam T  the underlying type of the first parameter of the input to the render method.
-    * @return a CsvRenderer[T].
-    */
+   * Method to return a CsvRenderer[T] where T is a 3-ary Product and which is based on a function to convert a (P1,P2,P3) into a T.
+   *
+   * @param construct     a function (P1,P2,P3) => T, usually the apply method of a case class.
+   *                      The sole purpose of this function is for type inference--it is never actually invoked.
+   * @param csvAttributes the (implicit) CsvAttributes.
+   * @tparam P1 the type of the first field of the Product type T.
+   * @tparam P2 the type of the second field of the Product type T.
+   * @tparam P3 the type of the third field of the Product type T.
+   * @tparam T  the underlying type of the first parameter of the input to the render method.
+   * @return a CsvRenderer[T].
+   */
   def renderer3[P1: CsvRenderer, P2: CsvRenderer, P3: CsvRenderer, T <: Product : ClassTag](construct: (P1, P2, P3) => T)(implicit csvAttributes: CsvAttributes): CsvRenderer[T] = new ProductCsvRenderer[T]() {
 
     protected def elements(t: T): Strings = {
@@ -149,18 +136,18 @@
   }
 
   /**
-    * Method to return a CsvRenderer[T] where T is a 4-ary Product and which is based on the given "construct" function.
-    *
-    * @param construct     a function (P1,P2,P3,P4) => T, usually the apply method of a case class.
-    *                      The sole purpose of this function is for type inference--it is never actually invoked.
-    * @param csvAttributes the (implicit) CsvAttributes.
-    * @tparam P1 the type of the first field of the Product type T.
-    * @tparam P2 the type of the second field of the Product type T.
-    * @tparam P3 the type of the third field of the Product type T.
-    * @tparam P4 the type of the fourth field of the Product type T.
-    * @tparam T  the underlying type of the first parameter of the input to the render method.
-    * @return a CsvRenderer[T].
-    */
+   * Method to return a CsvRenderer[T] where T is a 4-ary Product and which is based on the given "construct" function.
+   *
+   * @param construct     a function (P1,P2,P3,P4) => T, usually the apply method of a case class.
+   *                      The sole purpose of this function is for type inference--it is never actually invoked.
+   * @param csvAttributes the (implicit) CsvAttributes.
+   * @tparam P1 the type of the first field of the Product type T.
+   * @tparam P2 the type of the second field of the Product type T.
+   * @tparam P3 the type of the third field of the Product type T.
+   * @tparam P4 the type of the fourth field of the Product type T.
+   * @tparam T  the underlying type of the first parameter of the input to the render method.
+   * @return a CsvRenderer[T].
+   */
   def renderer4[P1: CsvRenderer, P2: CsvRenderer, P3: CsvRenderer, P4: CsvRenderer, T <: Product : ClassTag](construct: (P1, P2, P3, P4) => T)(implicit csvAttributes: CsvAttributes): CsvRenderer[T] = new ProductCsvRenderer[T]() {
 
     protected def elements(t: T): Strings = {
@@ -174,19 +161,19 @@
   }
 
   /**
-    * Method to return a CsvRenderer[T] where T is a 5-ary Product and which is based on the given "construct" function.
-    *
-    * @param construct     a function (P1,P2,P3,P4,P5) => T, usually the apply method of a case class.
-    *                      The sole purpose of this function is for type inference--it is never actually invoked.
-    * @param csvAttributes the (implicit) CsvAttributes.
-    * @tparam P1 the type of the first field of the Product type T.
-    * @tparam P2 the type of the second field of the Product type T.
-    * @tparam P3 the type of the third field of the Product type T.
-    * @tparam P4 the type of the fourth field of the Product type T.
-    * @tparam P5 the type of the fifth field of the Product type T.
-    * @tparam T  the underlying type of the first parameter of the input to the render method.
-    * @return a CsvRenderer[T].
-    */
+   * Method to return a CsvRenderer[T] where T is a 5-ary Product and which is based on the given "construct" function.
+   *
+   * @param construct     a function (P1,P2,P3,P4,P5) => T, usually the apply method of a case class.
+   *                      The sole purpose of this function is for type inference--it is never actually invoked.
+   * @param csvAttributes the (implicit) CsvAttributes.
+   * @tparam P1 the type of the first field of the Product type T.
+   * @tparam P2 the type of the second field of the Product type T.
+   * @tparam P3 the type of the third field of the Product type T.
+   * @tparam P4 the type of the fourth field of the Product type T.
+   * @tparam P5 the type of the fifth field of the Product type T.
+   * @tparam T  the underlying type of the first parameter of the input to the render method.
+   * @return a CsvRenderer[T].
+   */
   def renderer5[P1: CsvRenderer, P2: CsvRenderer, P3: CsvRenderer, P4: CsvRenderer, P5: CsvRenderer, T <: Product : ClassTag](construct: (P1, P2, P3, P4, P5) => T)(implicit csvAttributes: CsvAttributes): CsvRenderer[T] = new ProductCsvRenderer[T]() {
 
     protected def elements(t: T): Strings = {
@@ -201,11 +188,13 @@
   }
 
   /**
-<<<<<<< HEAD
    * Method to return a CsvRenderer[T] where T is a 6-ary Product and which is based on the given "construct" function.
    *
-   * @param construct a function (P1,P2,P3,P4,P5,P6) => T, usually the apply method of a case class.
-   *                  The sole purpose of this function is for type inference--it is never actually invoked.
+   * TEST
+   *
+   * @param construct     a function (P1,P2,P3,P4,P5,P6) => T, usually the apply method of a case class.
+   *                      The sole purpose of this function is for type inference--it is never actually invoked.
+   * @param csvAttributes the (implicit) CsvAttributes.
    * @tparam P1 the type of the first field of the Product type T.
    * @tparam P2 the type of the second field of the Product type T.
    * @tparam P3 the type of the third field of the Product type T.
@@ -215,24 +204,6 @@
    * @tparam T  the underlying type of the first parameter of the input to the render method.
    * @return a CsvRenderer[T].
    */
-=======
-    * Method to return a CsvRenderer[T] where T is a 6-ary Product and which is based on the given "construct" function.
-    *
-    * TEST
-    *
-    * @param construct     a function (P1,P2,P3,P4,P5,P6) => T, usually the apply method of a case class.
-    *                      The sole purpose of this function is for type inference--it is never actually invoked.
-    * @param csvAttributes the (implicit) CsvAttributes.
-    * @tparam P1 the type of the first field of the Product type T.
-    * @tparam P2 the type of the second field of the Product type T.
-    * @tparam P3 the type of the third field of the Product type T.
-    * @tparam P4 the type of the fourth field of the Product type T.
-    * @tparam P5 the type of the fifth field of the Product type T.
-    * @tparam P6 the type of the sixth field of the Product type T.
-    * @tparam T  the underlying type of the first parameter of the input to the render method.
-    * @return a CsvRenderer[T].
-    */
->>>>>>> ab501fd6
   def renderer6[P1: CsvRenderer, P2: CsvRenderer, P3: CsvRenderer, P4: CsvRenderer, P5: CsvRenderer, P6: CsvRenderer, T <: Product : ClassTag](construct: (P1, P2, P3, P4, P5, P6) => T)(implicit csvAttributes: CsvAttributes): CsvRenderer[T] = new ProductCsvRenderer[T]() {
 
     protected def elements(t: T): Strings = {
@@ -248,11 +219,13 @@
   }
 
   /**
-<<<<<<< HEAD
    * Method to return a CsvRenderer[T] where T is a 7-ary Product and which is based on the given "construct" function.
    *
-   * @param construct a function (P1,P2,P3,P4,P5,P6,P7) => T, usually the apply method of a case class.
-   *                  The sole purpose of this function is for type inference--it is never actually invoked.
+   * TEST
+   *
+   * @param construct     a function (P1,P2,P3,P4,P5,P6,P7) => T, usually the apply method of a case class.
+   *                      The sole purpose of this function is for type inference--it is never actually invoked.
+   * @param csvAttributes the (implicit) CsvAttributes.
    * @tparam P1 the type of the first field of the Product type T.
    * @tparam P2 the type of the second field of the Product type T.
    * @tparam P3 the type of the third field of the Product type T.
@@ -263,25 +236,6 @@
    * @tparam T  the underlying type of the first parameter of the input to the render method.
    * @return a CsvRenderer[T].
    */
-=======
-    * Method to return a CsvRenderer[T] where T is a 7-ary Product and which is based on the given "construct" function.
-    *
-    * TEST
-    *
-    * @param construct     a function (P1,P2,P3,P4,P5,P6,P7) => T, usually the apply method of a case class.
-    *                      The sole purpose of this function is for type inference--it is never actually invoked.
-    * @param csvAttributes the (implicit) CsvAttributes.
-    * @tparam P1 the type of the first field of the Product type T.
-    * @tparam P2 the type of the second field of the Product type T.
-    * @tparam P3 the type of the third field of the Product type T.
-    * @tparam P4 the type of the fourth field of the Product type T.
-    * @tparam P5 the type of the fifth field of the Product type T.
-    * @tparam P6 the type of the sixth field of the Product type T.
-    * @tparam P7 the type of the seventh field of the Product type T.
-    * @tparam T  the underlying type of the first parameter of the input to the render method.
-    * @return a CsvRenderer[T].
-    */
->>>>>>> ab501fd6
   def renderer7[P1: CsvRenderer, P2: CsvRenderer, P3: CsvRenderer, P4: CsvRenderer, P5: CsvRenderer, P6: CsvRenderer, P7: CsvRenderer, T <: Product : ClassTag](construct: (P1, P2, P3, P4, P5, P6, P7) => T)(implicit csvAttributes: CsvAttributes): CsvRenderer[T] = new ProductCsvRenderer[T]() {
 
     protected def elements(t: T): Strings = {
@@ -298,11 +252,13 @@
   }
 
   /**
-<<<<<<< HEAD
    * Method to return a CsvRenderer[T] where T is a 8-ary Product and which is based on the given "construct" function.
    *
-   * @param construct a function (P1,P2,P3,P4,P5,P6,P7,P8) => T, usually the apply method of a case class.
-   *                  The sole purpose of this function is for type inference--it is never actually invoked.
+   * TEST
+   *
+   * @param construct     a function (P1,P2,P3,P4,P5,P6,P7,P8) => T, usually the apply method of a case class.
+   *                      The sole purpose of this function is for type inference--it is never actually invoked.
+   * @param csvAttributes the (implicit) CsvAttributes.
    * @tparam P1 the type of the first field of the Product type T.
    * @tparam P2 the type of the second field of the Product type T.
    * @tparam P3 the type of the third field of the Product type T.
@@ -313,25 +269,6 @@
    * @tparam P8 the type of the eighth field of the Product type T.
    * @tparam T  the underlying type of the first parameter of the input to the render method.
    * @return a CsvRenderer[T].
-=======
-    * Method to return a CsvRenderer[T] where T is a 8-ary Product and which is based on the given "construct" function.
-    *
-    * TEST
-    *
-    * @param construct     a function (P1,P2,P3,P4,P5,P6,P7,P8) => T, usually the apply method of a case class.
-    *                      The sole purpose of this function is for type inference--it is never actually invoked.
-    * @param csvAttributes the (implicit) CsvAttributes.
-    * @tparam P1 the type of the first field of the Product type T.
-    * @tparam P2 the type of the second field of the Product type T.
-    * @tparam P3 the type of the third field of the Product type T.
-    * @tparam P4 the type of the fourth field of the Product type T.
-    * @tparam P5 the type of the fifth field of the Product type T.
-    * @tparam P6 the type of the sixth field of the Product type T.
-    * @tparam P7 the type of the seventh field of the Product type T.
-    * @tparam P8 the type of the eighth field of the Product type T.
-    * @tparam T  the underlying type of the first parameter of the input to the render method.
-    * @return a CsvRenderer[T].
->>>>>>> ab501fd6
    */
   def renderer8[P1: CsvRenderer, P2: CsvRenderer, P3: CsvRenderer, P4: CsvRenderer, P5: CsvRenderer, P6: CsvRenderer, P7: CsvRenderer, P8: CsvRenderer, T <: Product : ClassTag](construct: (P1, P2, P3, P4, P5, P6, P7, P8) => T)(implicit csvAttributes: CsvAttributes): CsvRenderer[T] = new ProductCsvRenderer[T]() {
 
@@ -350,11 +287,13 @@
   }
 
   /**
-<<<<<<< HEAD
    * Method to return a CsvRenderer[T] where T is a 9-ary Product and which is based on the given "construct" function.
    *
-   * @param construct a function (P1,P2,P3,P4,P5,P6,P7,P8,P9) => T, usually the apply method of a case class.
-   *                  The sole purpose of this function is for type inference--it is never actually invoked.
+   * TEST
+   *
+   * @param construct     a function (P1,P2,P3,P4,P5,P6,P7,P8,P9) => T, usually the apply method of a case class.
+   *                      The sole purpose of this function is for type inference--it is never actually invoked.
+   * @param csvAttributes the (implicit) CsvAttributes.
    * @tparam P1 the type of the first field of the Product type T.
    * @tparam P2 the type of the second field of the Product type T.
    * @tparam P3 the type of the third field of the Product type T.
@@ -365,25 +304,6 @@
    * @tparam P8 the type of the eighth field of the Product type T.
    * @tparam P9 the type of the ninth field of the Product type T.
    * @tparam T  the underlying type of the first parameter of the input to the render method.
-=======
-    * Method to return a CsvRenderer[T] where T is a 9-ary Product and which is based on the given "construct" function.
-    *
-    * TEST
-    *
-    * @param construct     a function (P1,P2,P3,P4,P5,P6,P7,P8,P9) => T, usually the apply method of a case class.
-    *                      The sole purpose of this function is for type inference--it is never actually invoked.
-    * @param csvAttributes the (implicit) CsvAttributes.
-    * @tparam P1 the type of the first field of the Product type T.
-    * @tparam P2 the type of the second field of the Product type T.
-    * @tparam P3 the type of the third field of the Product type T.
-    * @tparam P4 the type of the fourth field of the Product type T.
-    * @tparam P5 the type of the fifth field of the Product type T.
-    * @tparam P6 the type of the sixth field of the Product type T.
-    * @tparam P7 the type of the seventh field of the Product type T.
-    * @tparam P8 the type of the eighth field of the Product type T.
-    * @tparam P9 the type of the ninth field of the Product type T.
-    * @tparam T  the underlying type of the first parameter of the input to the render method.
->>>>>>> ab501fd6
    * @return a CsvRenderer[T].
    */
   def renderer9[P1: CsvRenderer, P2: CsvRenderer, P3: CsvRenderer, P4: CsvRenderer, P5: CsvRenderer, P6: CsvRenderer, P7: CsvRenderer, P8: CsvRenderer, P9: CsvRenderer, T <: Product : ClassTag](construct: (P1, P2, P3, P4, P5, P6, P7, P8, P9) => T)(implicit csvAttributes: CsvAttributes): CsvRenderer[T] = new ProductCsvRenderer[T]() {
@@ -404,478 +324,13 @@
   }
 
   /**
-<<<<<<< HEAD
    * Method to return a CsvRenderer[T] where T is a 10-ary Product and which is based on the given "construct" function.
    *
-   * @param construct a function (P1,P2,P3,P4,P5,P6,P7,P8,P9,P10) => T, usually the apply method of a case class.
-   *                  The sole purpose of this function is for type inference--it is never actually invoked.
-   * @tparam P1  the type of the first field of the Product type T.
-   * @tparam P2  the type of the second field of the Product type T.
-   * @tparam P3  the type of the third field of the Product type T.
-   * @tparam P4  the type of the fourth field of the Product type T.
-   * @tparam P5  the type of the fifth field of the Product type T.
-   * @tparam P6  the type of the sixth field of the Product type T.
-   * @tparam P7  the type of the seventh field of the Product type T.
-   * @tparam P8  the type of the eighth field of the Product type T.
-   * @tparam P9  the type of the ninth field of the Product type T.
-   * @tparam P10 the type of the tenth field of the Product type T.
-=======
-    * Method to return a CsvRenderer[T] where T is a 10-ary Product and which is based on the given "construct" function.
-    *
-    * TEST
-    *
-    * @param construct     a function (P1,P2,P3,P4,P5,P6,P7,P8,P9,P10) => T, usually the apply method of a case class.
-    *                      The sole purpose of this function is for type inference--it is never actually invoked.
-    * @param csvAttributes the (implicit) CsvAttributes.
-    * @tparam P1  the type of the first field of the Product type T.
-    * @tparam P2  the type of the second field of the Product type T.
-    * @tparam P3  the type of the third field of the Product type T.
-    * @tparam P4  the type of the fourth field of the Product type T.
-    * @tparam P5  the type of the fifth field of the Product type T.
-    * @tparam P6  the type of the sixth field of the Product type T.
-    * @tparam P7  the type of the seventh field of the Product type T.
-    * @tparam P8  the type of the eighth field of the Product type T.
-    * @tparam P9  the type of the ninth field of the Product type T.
-    * @tparam P10 the type of the tenth field of the Product type T.
->>>>>>> ab501fd6
-   * @tparam T   the underlying type of the first parameter of the input to the render method.
-   * @return a CsvRenderer[T].
-   */
-  def renderer10[P1: CsvRenderer, P2: CsvRenderer, P3: CsvRenderer, P4: CsvRenderer, P5: CsvRenderer, P6: CsvRenderer, P7: CsvRenderer, P8: CsvRenderer, P9: CsvRenderer, P10: CsvRenderer, T <: Product : ClassTag](construct: (P1, P2, P3, P4, P5, P6, P7, P8, P9, P10) => T)(implicit csvAttributes: CsvAttributes): CsvRenderer[T] = new ProductCsvRenderer[T]() {
-
-    protected def elements(t: T): Strings = {
-      Seq(
-        implicitly[CsvRenderer[P1]].render(t.productElement(0).asInstanceOf[P1])
-        , implicitly[CsvRenderer[P2]].render(t.productElement(1).asInstanceOf[P2])
-        , implicitly[CsvRenderer[P3]].render(t.productElement(2).asInstanceOf[P3])
-        , implicitly[CsvRenderer[P4]].render(t.productElement(3).asInstanceOf[P4])
-        , implicitly[CsvRenderer[P5]].render(t.productElement(4).asInstanceOf[P5])
-        , implicitly[CsvRenderer[P6]].render(t.productElement(5).asInstanceOf[P6])
-        , implicitly[CsvRenderer[P7]].render(t.productElement(6).asInstanceOf[P7])
-        , implicitly[CsvRenderer[P8]].render(t.productElement(7).asInstanceOf[P8])
-        , implicitly[CsvRenderer[P9]].render(t.productElement(8).asInstanceOf[P9])
-        , implicitly[CsvRenderer[P10]].render(t.productElement(9).asInstanceOf[P10])
-      )
-    }
-  }
-
-  /**
-<<<<<<< HEAD
-   * Method to return a CsvRenderer[T] where T is a 11-ary Product and which is based on the given "construct" function.
-   *
-   * @param construct a function (P1,P2,P3,P4,P5,P6,P7,P8,P9,P10,P11) => T, usually the apply method of a case class.
-   *                  The sole purpose of this function is for type inference--it is never actually invoked.
-   * @tparam P1  the type of the first field of the Product type T.
-   * @tparam P2  the type of the second field of the Product type T.
-   * @tparam P3  the type of the third field of the Product type T.
-   * @tparam P4  the type of the fourth field of the Product type T.
-   * @tparam P5  the type of the fifth field of the Product type T.
-   * @tparam P6  the type of the sixth field of the Product type T.
-   * @tparam P7  the type of the seventh field of the Product type T.
-   * @tparam P8  the type of the eighth field of the Product type T.
-   * @tparam P9  the type of the ninth field of the Product type T.
-   * @tparam P10 the type of the tenth field of the Product type T.
-=======
-    * Method to return a CsvRenderer[T] where T is a 11-ary Product and which is based on the given "construct" function.
-    *
-    * TEST
-    *
-    * @param construct     a function (P1,P2,P3,P4,P5,P6,P7,P8,P9,P10,P11) => T, usually the apply method of a case class.
-    *                      The sole purpose of this function is for type inference--it is never actually invoked.
-    * @param csvAttributes the (implicit) CsvAttributes.
-    * @tparam P1  the type of the first field of the Product type T.
-    * @tparam P2  the type of the second field of the Product type T.
-    * @tparam P3  the type of the third field of the Product type T.
-    * @tparam P4  the type of the fourth field of the Product type T.
-    * @tparam P5  the type of the fifth field of the Product type T.
-    * @tparam P6  the type of the sixth field of the Product type T.
-    * @tparam P7  the type of the seventh field of the Product type T.
-    * @tparam P8  the type of the eighth field of the Product type T.
-    * @tparam P9  the type of the ninth field of the Product type T.
-    * @tparam P10 the type of the tenth field of the Product type T.
->>>>>>> ab501fd6
-   * @tparam P11 the type of the eleventh field of the Product type T.
-   * @tparam T   the underlying type of the first parameter of the input to the render method.
-   * @return a CsvRenderer[T].
-   */
-  def renderer11[P1: CsvRenderer, P2: CsvRenderer, P3: CsvRenderer, P4: CsvRenderer, P5: CsvRenderer, P6: CsvRenderer, P7: CsvRenderer, P8: CsvRenderer, P9: CsvRenderer, P10: CsvRenderer, P11: CsvRenderer, T <: Product : ClassTag](construct: (P1, P2, P3, P4, P5, P6, P7, P8, P9, P10, P11) => T)(implicit csvAttributes: CsvAttributes): CsvRenderer[T] = new ProductCsvRenderer[T]() {
-
-    protected def elements(t: T): Strings = {
-      Seq(
-        implicitly[CsvRenderer[P1]].render(t.productElement(0).asInstanceOf[P1])
-        , implicitly[CsvRenderer[P2]].render(t.productElement(1).asInstanceOf[P2])
-        , implicitly[CsvRenderer[P3]].render(t.productElement(2).asInstanceOf[P3])
-        , implicitly[CsvRenderer[P4]].render(t.productElement(3).asInstanceOf[P4])
-        , implicitly[CsvRenderer[P5]].render(t.productElement(4).asInstanceOf[P5])
-        , implicitly[CsvRenderer[P6]].render(t.productElement(5).asInstanceOf[P6])
-        , implicitly[CsvRenderer[P7]].render(t.productElement(6).asInstanceOf[P7])
-        , implicitly[CsvRenderer[P8]].render(t.productElement(7).asInstanceOf[P8])
-        , implicitly[CsvRenderer[P9]].render(t.productElement(8).asInstanceOf[P9])
-        , implicitly[CsvRenderer[P10]].render(t.productElement(9).asInstanceOf[P10])
-        , implicitly[CsvRenderer[P11]].render(t.productElement(10).asInstanceOf[P11])
-      )
-    }
-  }
-
-  /**
-    * Method to return a CsvRenderer[T] where T is a 12-ary Product and which is based on the given "construct" function.
-    *
-    * @param construct     a function (P1,P2,P3,P4,P5,P6,P7,P8,P9,P10,P11,P12) => T, usually the apply method of a case class.
-    *                      The sole purpose of this function is for type inference--it is never actually invoked.
-    * @param csvAttributes the (implicit) CsvAttributes.
-    * @tparam P1  the type of the first field of the Product type T.
-    * @tparam P2  the type of the second field of the Product type T.
-    * @tparam P3  the type of the third field of the Product type T.
-    * @tparam P4  the type of the fourth field of the Product type T.
-    * @tparam P5  the type of the fifth field of the Product type T.
-    * @tparam P6  the type of the sixth field of the Product type T.
-    * @tparam P7  the type of the seventh field of the Product type T.
-    * @tparam P8  the type of the eighth field of the Product type T.
-    * @tparam P9  the type of the ninth field of the Product type T.
-    * @tparam P10 the type of the tenth field of the Product type T.
-   * @tparam P11 the type of the eleventh field of the Product type T.
-   * @tparam P12 the type of the twelfth field of the Product type T.
-   * @tparam T   the underlying type of the first parameter of the input to the render method.
-   * @return a CsvRenderer[T].
-   */
-  def renderer12[P1: CsvRenderer, P2: CsvRenderer, P3: CsvRenderer, P4: CsvRenderer, P5: CsvRenderer, P6: CsvRenderer, P7: CsvRenderer, P8: CsvRenderer, P9: CsvRenderer, P10: CsvRenderer, P11: CsvRenderer, P12: CsvRenderer, T <: Product : ClassTag](construct: (P1, P2, P3, P4, P5, P6, P7, P8, P9, P10, P11, P12) => T)(implicit csvAttributes: CsvAttributes): CsvRenderer[T] = new ProductCsvRenderer[T]() {
-
-    protected def elements(t: T): Strings = {
-      Seq(
-        implicitly[CsvRenderer[P1]].render(t.productElement(0).asInstanceOf[P1])
-        , implicitly[CsvRenderer[P2]].render(t.productElement(1).asInstanceOf[P2])
-        , implicitly[CsvRenderer[P3]].render(t.productElement(2).asInstanceOf[P3])
-        , implicitly[CsvRenderer[P4]].render(t.productElement(3).asInstanceOf[P4])
-        , implicitly[CsvRenderer[P5]].render(t.productElement(4).asInstanceOf[P5])
-        , implicitly[CsvRenderer[P6]].render(t.productElement(5).asInstanceOf[P6])
-        , implicitly[CsvRenderer[P7]].render(t.productElement(6).asInstanceOf[P7])
-        , implicitly[CsvRenderer[P8]].render(t.productElement(7).asInstanceOf[P8])
-        , implicitly[CsvRenderer[P9]].render(t.productElement(8).asInstanceOf[P9])
-        , implicitly[CsvRenderer[P10]].render(t.productElement(9).asInstanceOf[P10])
-        , implicitly[CsvRenderer[P11]].render(t.productElement(10).asInstanceOf[P11])
-        , implicitly[CsvRenderer[P12]].render(t.productElement(11).asInstanceOf[P12])
-      )
-    }
-  }
-}
-
-abstract class ProductCsvRenderer[T <: Product : ClassTag](implicit c: CsvAttributes) extends CsvRenderer[T] {
-  protected def elements(t: T): Strings
-
-  val csvAttributes: CsvAttributes = c
-
-  def render(t: T, attrs: Map[String, String]): String = elements(t) mkString csvAttributes.delimiter
-}
-
-object CsvRenderers {
-  abstract class StandardCsvRenderer[T] extends CsvRenderer[T] {
-    val csvAttributes: CsvAttributes = implicitly[CsvAttributes]
-
-    def render(t: T, attrs: Map[String, String]): String = t.toString
-  }
-
-  implicit object CsvRendererBoolean extends StandardCsvRenderer[Boolean]
-
-  implicit object CsvRendererInt extends StandardCsvRenderer[Int]
-
-  implicit object CsvRendererLong extends StandardCsvRenderer[Long]
-
-  implicit object CsvRendererDouble extends StandardCsvRenderer[Double]
-
-  implicit object CsvRendererString extends StandardCsvRenderer[String]
-
-  implicit object CsvRendererURL extends StandardCsvRenderer[URL]
-}
-
-trait CsvGenerators {
-
-  /**
-   * Method to return a CsvGenerator[ Seq[T] ].
-   *
-   * @tparam T the underlying type of the first parameter of the input to the render method.
-   * @return a CsvGenerator[ Seq[T] ]
-   */
-  def sequenceGenerator[T](implicit ca: CsvAttributes): CsvGenerator[Seq[T]] = new BaseCsvGenerator[Seq[T]]
-
-  /**
-   * Method to return a CsvGenerator[ Option[T] ].
-   *
-   * @tparam T the underlying type of the first parameter of the input to the render method.
-   * @return a CsvGenerator[ Option[T] ].
-   */
-  def optionGenerator[T](implicit ca: CsvAttributes): CsvGenerator[Option[T]] = new BaseCsvGenerator[Option[T]]
-
-  /**
-   * Method to return a CsvGenerator[T] which does not output a column header for at all.
-   *
-   * @tparam T the type of the column objects.
-   * @return a CsvGenerator[T].
-   */
-  def skipGenerator[T](implicit ca: CsvAttributes): CsvGenerator[T] = new CsvProductGenerator[T] {
-    val csvAttributes: CsvAttributes = ca
-
-    override def toColumnName(po: Option[String], name: String): String = ""
-
-    // TEST (not actually used).
-    def toColumnNames(po: Option[String], no: Option[String]): String = ""
-  }
-
-  /**
-   * Method to return a CsvGenerator[T] where T is a 1-ary Product and which is based on a function to convert a P into a T.
-   *
-   * NOTE: be careful using this particular method it only applies where T is a 1-tuple (e.g. a case class with one field -- not common).
-   *
-   * @param construct a function P => T, usually the apply method of a case class.
-   *                  The sole purpose of this function is for type inference--it is never actually invoked.
-   * @tparam P1 the type of the (single) field of the Product type T.
-   * @tparam T  the underlying type of the first parameter of the input to the render method.
-   * @return a CsvGenerator[T].
-   */
-  def generator1[P1: CsvGenerator, T <: Product : ClassTag](construct: P1 => T)(implicit c: CsvAttributes): CsvGenerator[T] = new BaseCsvGenerator[T]() with CsvProductGenerator[T] {
-    private val Array(p1) = fieldNames
-
-    def toColumnNames(po: Option[String], no: Option[String]): String = Seq(
-      implicitly[CsvGenerator[P1]].toColumnName(merge(po, no), p1)
-    ) mkString c.delimiter
-  }
-
-  /**
-   * Method to return a CsvGenerator[T] where T is a 2-ary Product and which is based on a function to convert a (P1,P2) into a T.
-   *
-   * @param construct a function (P1,P2) => T, usually the apply method of a case class.
-   *                  The sole purpose of this function is for type inference--it is never actually invoked.
-   * @tparam P1 the type of the first field of the Product type T.
-   * @tparam P2 the type of the second field of the Product type T.
-   * @tparam T  the underlying type of the first parameter of the input to the render method.
-   * @return a CsvGenerator[T].
-   */
-  def generator2[P1: CsvGenerator, P2: CsvGenerator, T <: Product : ClassTag](construct: (P1, P2) => T)(implicit c: CsvAttributes): CsvProductGenerator[T] = new BaseCsvGenerator[T]() with CsvProductGenerator[T] {
-    private val Array(p1, p2) = fieldNames
-
-    def toColumnNames(po: Option[String], no: Option[String]): String = {
-      val wo = merge(po, no)
-      Seq(
-        implicitly[CsvGenerator[P1]].toColumnName(wo, p1)
-        , implicitly[CsvGenerator[P2]].toColumnName(wo, p2)
-      ) mkString c.delimiter
-    }
-  }
-
-  /**
-   * Method to return a CsvGenerator[T] where T is a 3-ary Product and which is based on a function to convert a (P1,P2,P3) into a T.
-   *
-   * @param construct a function (P1,P2,P3) => T, usually the apply method of a case class.
-   *                  The sole purpose of this function is for type inference--it is never actually invoked.
-   * @tparam P1 the type of the first field of the Product type T.
-   * @tparam P2 the type of the second field of the Product type T.
-   * @tparam P3 the type of the third field of the Product type T.
-   * @tparam T  the underlying type of the first parameter of the input to the render method.
-   * @return a CsvGenerator[T].
-   */
-  def generator3[P1: CsvGenerator, P2: CsvGenerator, P3: CsvGenerator, T <: Product : ClassTag](construct: (P1, P2, P3) => T)(implicit c: CsvAttributes): CsvProductGenerator[T] = new BaseCsvGenerator[T]() with CsvProductGenerator[T] {
-    private val Array(p1, p2, p3) = fieldNames
-
-    def toColumnNames(po: Option[String], no: Option[String]): String = {
-      val wo = merge(po, no)
-      Seq(
-        implicitly[CsvGenerator[P1]].toColumnName(wo, p1)
-        , implicitly[CsvGenerator[P2]].toColumnName(wo, p2)
-        , implicitly[CsvGenerator[P3]].toColumnName(wo, p3)
-      ) mkString c.delimiter
-    }
-  }
-
-  /**
-   * Method to return a CsvGenerator[T] where T is a 4-ary Product and which is based on a function to convert a (P1,P2,P3,P4) into a T.
-   *
-   * @param construct a function (P1,P2,P3,P4) => T, usually the apply method of a case class.
-   *                  The sole purpose of this function is for type inference--it is never actually invoked.
-   * @tparam P1 the type of the first field of the Product type T.
-   * @tparam P2 the type of the second field of the Product type T.
-   * @tparam P3 the type of the third field of the Product type T.
-   * @tparam P4 the type of the third field of the Product type T.
-   * @tparam T  the underlying type of the first parameter of the input to the render method.
-   * @return a CsvGenerator[T].
-   */
-  def generator4[P1: CsvGenerator, P2: CsvGenerator, P3: CsvGenerator, P4: CsvGenerator, T <: Product : ClassTag](construct: (P1, P2, P3, P4) => T)(implicit c: CsvAttributes): CsvProductGenerator[T] = new BaseCsvGenerator[T]() with CsvProductGenerator[T] {
-    private val Array(p1, p2, p3, p4) = fieldNames
-
-    def toColumnNames(po: Option[String], no: Option[String]): String = {
-      val wo = merge(po, no)
-      Seq(
-        implicitly[CsvGenerator[P1]].toColumnName(wo, p1)
-        , implicitly[CsvGenerator[P2]].toColumnName(wo, p2)
-        , implicitly[CsvGenerator[P3]].toColumnName(wo, p3)
-        , implicitly[CsvGenerator[P4]].toColumnName(wo, p4)
-      ) mkString c.delimiter
-    }
-  }
-
-  /**
-   * Method to return a CsvGenerator[T] where T is a 5-ary Product and which is based on a function to convert a (P1,P2,P3,P4,P5) into a T.
-   *
-   * @param construct a function (P1,P2,P3,P4,P5) => T, usually the apply method of a case class.
-   *                  The sole purpose of this function is for type inference--it is never actually invoked.
-   * @tparam P1 the type of the first field of the Product type T.
-   * @tparam P2 the type of the second field of the Product type T.
-   * @tparam P3 the type of the third field of the Product type T.
-   * @tparam P4 the type of the fourth field of the Product type T.
-   * @tparam P5 the type of the fifth field of the Product type T.
-   * @tparam T  the underlying type of the first parameter of the input to the render method.
-   * @return a CsvGenerator[T].
-   */
-  def generator5[P1: CsvGenerator, P2: CsvGenerator, P3: CsvGenerator, P4: CsvGenerator, P5: CsvGenerator, T <: Product : ClassTag](construct: (P1, P2, P3, P4, P5) => T)(implicit c: CsvAttributes): CsvProductGenerator[T] = new BaseCsvGenerator[T]() with CsvProductGenerator[T] {
-    private val Array(p1, p2, p3, p4, p5) = fieldNames
-
-    def toColumnNames(po: Option[String], no: Option[String]): String = {
-      val wo = merge(po, no)
-      Seq(
-        implicitly[CsvGenerator[P1]].toColumnName(wo, p1)
-        , implicitly[CsvGenerator[P2]].toColumnName(wo, p2)
-        , implicitly[CsvGenerator[P3]].toColumnName(wo, p3)
-        , implicitly[CsvGenerator[P4]].toColumnName(wo, p4)
-        , implicitly[CsvGenerator[P5]].toColumnName(wo, p5)
-      ) mkString c.delimiter
-    }
-  }
-
-  /**
-   * Method to return a CsvGenerator[T] where T is a 6-ary Product and which is based on a function to convert a (P1,P2,P3,P4,P5,P6) into a T.
-   *
-   * @param construct a function (P1,P2,P3,P4,P5,P6) => T, usually the apply method of a case class.
-   *                  The sole purpose of this function is for type inference--it is never actually invoked.
-   * @tparam P1 the type of the first field of the Product type T.
-   * @tparam P2 the type of the second field of the Product type T.
-   * @tparam P3 the type of the third field of the Product type T.
-   * @tparam P4 the type of the fourth field of the Product type T.
-   * @tparam P5 the type of the fifth field of the Product type T.
-   * @tparam P6 the type of the sixth field of the Product type T.
-   * @tparam T  the underlying type of the first parameter of the input to the render method.
-   * @return a CsvGenerator[T].
-   */
-  def generator6[P1: CsvGenerator, P2: CsvGenerator, P3: CsvGenerator, P4: CsvGenerator, P5: CsvGenerator, P6: CsvGenerator, T <: Product : ClassTag](construct: (P1, P2, P3, P4, P5, P6) => T)(implicit c: CsvAttributes): CsvProductGenerator[T] = new BaseCsvGenerator[T]() with CsvProductGenerator[T] {
-    private val Array(p1, p2, p3, p4, p5, p6) = fieldNames
-
-    def toColumnNames(po: Option[String], no: Option[String]): String = {
-      val wo = merge(po, no)
-      Seq(
-        implicitly[CsvGenerator[P1]].toColumnName(wo, p1)
-        , implicitly[CsvGenerator[P2]].toColumnName(wo, p2)
-        , implicitly[CsvGenerator[P3]].toColumnName(wo, p3)
-        , implicitly[CsvGenerator[P4]].toColumnName(wo, p4)
-        , implicitly[CsvGenerator[P5]].toColumnName(wo, p5)
-        , implicitly[CsvGenerator[P6]].toColumnName(wo, p6)
-      ) mkString c.delimiter
-    }
-  }
-
-  /**
-   * Method to return a CsvGenerator[T] where T is a 7-ary Product and which is based on a function to convert a (P1,P2,P3,P4,P5,P6,P7) into a T.
-   *
-   * @param construct a function (P1,P2,P3,P4,P5,P6,P7) => T, usually the apply method of a case class.
-   *                  The sole purpose of this function is for type inference--it is never actually invoked.
-   * @tparam P1 the type of the first field of the Product type T.
-   * @tparam P2 the type of the second field of the Product type T.
-   * @tparam P3 the type of the third field of the Product type T.
-   * @tparam P4 the type of the fourth field of the Product type T.
-   * @tparam P5 the type of the fifth field of the Product type T.
-   * @tparam P6 the type of the sixth field of the Product type T.
-   * @tparam P7 the type of the seventh field of the Product type T.
-   * @tparam T  the underlying type of the first parameter of the input to the render method.
-   * @return a CsvGenerator[T].
-   */
-  def generator7[P1: CsvGenerator, P2: CsvGenerator, P3: CsvGenerator, P4: CsvGenerator, P5: CsvGenerator, P6: CsvGenerator, P7: CsvGenerator, T <: Product : ClassTag](construct: (P1, P2, P3, P4, P5, P6, P7) => T)(implicit c: CsvAttributes): CsvProductGenerator[T] = new BaseCsvGenerator[T]() with CsvProductGenerator[T] {
-    private val Array(p1, p2, p3, p4, p5, p6, p7) = fieldNames
-
-    def toColumnNames(po: Option[String], no: Option[String]): String = {
-      val wo = merge(po, no)
-      Seq(
-        implicitly[CsvGenerator[P1]].toColumnName(wo, p1)
-        , implicitly[CsvGenerator[P2]].toColumnName(wo, p2)
-        , implicitly[CsvGenerator[P3]].toColumnName(wo, p3)
-        , implicitly[CsvGenerator[P4]].toColumnName(wo, p4)
-        , implicitly[CsvGenerator[P5]].toColumnName(wo, p5)
-        , implicitly[CsvGenerator[P6]].toColumnName(wo, p6)
-        , implicitly[CsvGenerator[P7]].toColumnName(wo, p7)
-      ) mkString c.delimiter
-    }
-  }
-
-  /**
-   * Method to return a CsvGenerator[T] where T is a 8-ary Product and which is based on a function to convert a (P1,P2,P3,P4,P5,P6,P7,P8) into a T.
-   *
-   * @param construct a function (P1,P2,P3,P4,P5,P6,P7,P8) => T, usually the apply method of a case class.
-   *                  The sole purpose of this function is for type inference--it is never actually invoked.
-   * @tparam P1 the type of the first field of the Product type T.
-   * @tparam P2 the type of the second field of the Product type T.
-   * @tparam P3 the type of the third field of the Product type T.
-   * @tparam P4 the type of the fourth field of the Product type T.
-   * @tparam P5 the type of the fifth field of the Product type T.
-   * @tparam P6 the type of the sixth field of the Product type T.
-   * @tparam P7 the type of the seventh field of the Product type T.
-   * @tparam P8 the type of the eighth field of the Product type T.
-   * @tparam T  the underlying type of the first parameter of the input to the render method.
-   * @return a CsvGenerator[T].
-   */
-  def generator8[P1: CsvGenerator, P2: CsvGenerator, P3: CsvGenerator, P4: CsvGenerator, P5: CsvGenerator, P6: CsvGenerator, P7: CsvGenerator, P8: CsvGenerator, T <: Product : ClassTag](construct: (P1, P2, P3, P4, P5, P6, P7, P8) => T)(implicit c: CsvAttributes): CsvProductGenerator[T] = new BaseCsvGenerator[T]() with CsvProductGenerator[T] {
-    private val Array(p1, p2, p3, p4, p5, p6, p7, p8) = fieldNames
-
-    def toColumnNames(po: Option[String], no: Option[String]): String = {
-      val wo = merge(po, no)
-      Seq(
-        implicitly[CsvGenerator[P1]].toColumnName(wo, p1)
-        , implicitly[CsvGenerator[P2]].toColumnName(wo, p2)
-        , implicitly[CsvGenerator[P3]].toColumnName(wo, p3)
-        , implicitly[CsvGenerator[P4]].toColumnName(wo, p4)
-        , implicitly[CsvGenerator[P5]].toColumnName(wo, p5)
-        , implicitly[CsvGenerator[P6]].toColumnName(wo, p6)
-        , implicitly[CsvGenerator[P7]].toColumnName(wo, p7)
-        , implicitly[CsvGenerator[P8]].toColumnName(wo, p8)
-      ) mkString c.delimiter
-    }
-  }
-
-  /**
-   * Method to return a CsvGenerator[T] where T is a 9-ary Product and which is based on a function to convert a (P1,P2,P3,P4,P5,P6,P7,P8,P9) into a T.
-   *
-   * @param construct a function (P1,P2,P3,P4,P5,P6,P7,P8,P9) => T, usually the apply method of a case class.
-   *                  The sole purpose of this function is for type inference--it is never actually invoked.
-   * @tparam P1 the type of the first field of the Product type T.
-   * @tparam P2 the type of the second field of the Product type T.
-   * @tparam P3 the type of the third field of the Product type T.
-   * @tparam P4 the type of the fourth field of the Product type T.
-   * @tparam P5 the type of the fifth field of the Product type T.
-   * @tparam P6 the type of the sixth field of the Product type T.
-   * @tparam P7 the type of the seventh field of the Product type T.
-   * @tparam P8 the type of the eighth field of the Product type T.
-   * @tparam P9 the type of the ninth field of the Product type T.
-   * @tparam T  the underlying type of the first parameter of the input to the render method.
-   * @return a CsvGenerator[T].
-   */
-  def generator9[P1: CsvGenerator, P2: CsvGenerator, P3: CsvGenerator, P4: CsvGenerator, P5: CsvGenerator, P6: CsvGenerator, P7: CsvGenerator, P8: CsvGenerator, P9: CsvGenerator, T <: Product : ClassTag](construct: (P1, P2, P3, P4, P5, P6, P7, P8, P9) => T)(implicit c: CsvAttributes): CsvProductGenerator[T] = new BaseCsvGenerator[T]() with CsvProductGenerator[T] {
-    private val Array(p1, p2, p3, p4, p5, p6, p7, p8, p9) = fieldNames
-
-    def toColumnNames(po: Option[String], no: Option[String]): String = {
-      val wo = merge(po, no)
-      Seq(
-        implicitly[CsvGenerator[P1]].toColumnName(wo, p1)
-        , implicitly[CsvGenerator[P2]].toColumnName(wo, p2)
-        , implicitly[CsvGenerator[P3]].toColumnName(wo, p3)
-        , implicitly[CsvGenerator[P4]].toColumnName(wo, p4)
-        , implicitly[CsvGenerator[P5]].toColumnName(wo, p5)
-        , implicitly[CsvGenerator[P6]].toColumnName(wo, p6)
-        , implicitly[CsvGenerator[P7]].toColumnName(wo, p7)
-        , implicitly[CsvGenerator[P8]].toColumnName(wo, p8)
-        , implicitly[CsvGenerator[P9]].toColumnName(wo, p9)
-      ) mkString c.delimiter
-    }
-  }
-
-  /**
-   * Method to return a CsvGenerator[T] where T is a 10-ary Product and which is based on a function to convert a (P1,P2,P3,P4,P5,P6,P7,P8,P9,P10) into a T.
-   *
-   * @param construct a function (P1,P2,P3,P4,P5,P6,P7,P8,P9,P10) => T, usually the apply method of a case class.
-   *                  The sole purpose of this function is for type inference--it is never actually invoked.
+   * TEST
+   *
+   * @param construct     a function (P1,P2,P3,P4,P5,P6,P7,P8,P9,P10) => T, usually the apply method of a case class.
+   *                      The sole purpose of this function is for type inference--it is never actually invoked.
+   * @param csvAttributes the (implicit) CsvAttributes.
    * @tparam P1  the type of the first field of the Product type T.
    * @tparam P2  the type of the second field of the Product type T.
    * @tparam P3  the type of the third field of the Product type T.
@@ -887,33 +342,34 @@
    * @tparam P9  the type of the ninth field of the Product type T.
    * @tparam P10 the type of the tenth field of the Product type T.
    * @tparam T   the underlying type of the first parameter of the input to the render method.
-   * @return a CsvGenerator[T].
-   */
-  def generator10[P1: CsvGenerator, P2: CsvGenerator, P3: CsvGenerator, P4: CsvGenerator, P5: CsvGenerator, P6: CsvGenerator, P7: CsvGenerator, P8: CsvGenerator, P9: CsvGenerator, P10: CsvGenerator, T <: Product : ClassTag](construct: (P1, P2, P3, P4, P5, P6, P7, P8, P9, P10) => T)(implicit c: CsvAttributes): CsvProductGenerator[T] = new BaseCsvGenerator[T]() with CsvProductGenerator[T] {
-    private val Array(p1, p2, p3, p4, p5, p6, p7, p8, p9, p10) = fieldNames
-
-    def toColumnNames(po: Option[String], no: Option[String]): String = {
-      val wo = merge(po, no)
-      Seq(
-        implicitly[CsvGenerator[P1]].toColumnName(wo, p1)
-        , implicitly[CsvGenerator[P2]].toColumnName(wo, p2)
-        , implicitly[CsvGenerator[P3]].toColumnName(wo, p3)
-        , implicitly[CsvGenerator[P4]].toColumnName(wo, p4)
-        , implicitly[CsvGenerator[P5]].toColumnName(wo, p5)
-        , implicitly[CsvGenerator[P6]].toColumnName(wo, p6)
-        , implicitly[CsvGenerator[P7]].toColumnName(wo, p7)
-        , implicitly[CsvGenerator[P8]].toColumnName(wo, p8)
-        , implicitly[CsvGenerator[P9]].toColumnName(wo, p9)
-        , implicitly[CsvGenerator[P10]].toColumnName(wo, p10)
-      ) mkString c.delimiter
-    }
-  }
-
-  /**
-   * Method to return a CsvGenerator[T] where T is a 11-ary Product and which is based on a function to convert a (P1,P2,P3,P4,P5,P6,P7,P8,P9,P10,P11) into a T.
-   *
-   * @param construct a function (P1,P2,P3,P4,P5,P6,P7,P8,P9,P10,P11) => T, usually the apply method of a case class.
-   *                  The sole purpose of this function is for type inference--it is never actually invoked.
+   * @return a CsvRenderer[T].
+   */
+  def renderer10[P1: CsvRenderer, P2: CsvRenderer, P3: CsvRenderer, P4: CsvRenderer, P5: CsvRenderer, P6: CsvRenderer, P7: CsvRenderer, P8: CsvRenderer, P9: CsvRenderer, P10: CsvRenderer, T <: Product : ClassTag](construct: (P1, P2, P3, P4, P5, P6, P7, P8, P9, P10) => T)(implicit csvAttributes: CsvAttributes): CsvRenderer[T] = new ProductCsvRenderer[T]() {
+
+    protected def elements(t: T): Strings = {
+      Seq(
+        implicitly[CsvRenderer[P1]].render(t.productElement(0).asInstanceOf[P1])
+        , implicitly[CsvRenderer[P2]].render(t.productElement(1).asInstanceOf[P2])
+        , implicitly[CsvRenderer[P3]].render(t.productElement(2).asInstanceOf[P3])
+        , implicitly[CsvRenderer[P4]].render(t.productElement(3).asInstanceOf[P4])
+        , implicitly[CsvRenderer[P5]].render(t.productElement(4).asInstanceOf[P5])
+        , implicitly[CsvRenderer[P6]].render(t.productElement(5).asInstanceOf[P6])
+        , implicitly[CsvRenderer[P7]].render(t.productElement(6).asInstanceOf[P7])
+        , implicitly[CsvRenderer[P8]].render(t.productElement(7).asInstanceOf[P8])
+        , implicitly[CsvRenderer[P9]].render(t.productElement(8).asInstanceOf[P9])
+        , implicitly[CsvRenderer[P10]].render(t.productElement(9).asInstanceOf[P10])
+      )
+    }
+  }
+
+  /**
+   * Method to return a CsvRenderer[T] where T is a 11-ary Product and which is based on the given "construct" function.
+   *
+   * TEST
+   *
+   * @param construct     a function (P1,P2,P3,P4,P5,P6,P7,P8,P9,P10,P11) => T, usually the apply method of a case class.
+   *                      The sole purpose of this function is for type inference--it is never actually invoked.
+   * @param csvAttributes the (implicit) CsvAttributes.
    * @tparam P1  the type of the first field of the Product type T.
    * @tparam P2  the type of the second field of the Product type T.
    * @tparam P3  the type of the third field of the Product type T.
@@ -926,34 +382,33 @@
    * @tparam P10 the type of the tenth field of the Product type T.
    * @tparam P11 the type of the eleventh field of the Product type T.
    * @tparam T   the underlying type of the first parameter of the input to the render method.
-   * @return a CsvGenerator[T].
-   */
-  def generator11[P1: CsvGenerator, P2: CsvGenerator, P3: CsvGenerator, P4: CsvGenerator, P5: CsvGenerator, P6: CsvGenerator, P7: CsvGenerator, P8: CsvGenerator, P9: CsvGenerator, P10: CsvGenerator, P11: CsvGenerator, T <: Product : ClassTag](construct: (P1, P2, P3, P4, P5, P6, P7, P8, P9, P10, P11) => T)(implicit c: CsvAttributes): CsvProductGenerator[T] = new BaseCsvGenerator[T]() with CsvProductGenerator[T] {
-    private val Array(p1, p2, p3, p4, p5, p6, p7, p8, p9, p10, p11) = fieldNames
-
-    def toColumnNames(po: Option[String], no: Option[String]): String = {
-      val wo = merge(po, no)
-      Seq(
-        implicitly[CsvGenerator[P1]].toColumnName(wo, p1)
-        , implicitly[CsvGenerator[P2]].toColumnName(wo, p2)
-        , implicitly[CsvGenerator[P3]].toColumnName(wo, p3)
-        , implicitly[CsvGenerator[P4]].toColumnName(wo, p4)
-        , implicitly[CsvGenerator[P5]].toColumnName(wo, p5)
-        , implicitly[CsvGenerator[P6]].toColumnName(wo, p6)
-        , implicitly[CsvGenerator[P7]].toColumnName(wo, p7)
-        , implicitly[CsvGenerator[P8]].toColumnName(wo, p8)
-        , implicitly[CsvGenerator[P9]].toColumnName(wo, p9)
-        , implicitly[CsvGenerator[P10]].toColumnName(wo, p10)
-        , implicitly[CsvGenerator[P11]].toColumnName(wo, p11)
-      ) mkString c.delimiter
-    }
-  }
-
-  /**
-   * Method to return a CsvGenerator[T] where T is a 12-ary Product and which is based on a function to convert a (P1,P2,P3,P4,P5,P6,P7,P8,P9,P10,P11,P12) into a T.
-   *
-   * @param construct a function (P1,P2,P3,P4,P5,P6,P7,P8,P9,P10,P11,P12) => T, usually the apply method of a case class.
-   *                  The sole purpose of this function is for type inference--it is never actually invoked.
+   * @return a CsvRenderer[T].
+   */
+  def renderer11[P1: CsvRenderer, P2: CsvRenderer, P3: CsvRenderer, P4: CsvRenderer, P5: CsvRenderer, P6: CsvRenderer, P7: CsvRenderer, P8: CsvRenderer, P9: CsvRenderer, P10: CsvRenderer, P11: CsvRenderer, T <: Product : ClassTag](construct: (P1, P2, P3, P4, P5, P6, P7, P8, P9, P10, P11) => T)(implicit csvAttributes: CsvAttributes): CsvRenderer[T] = new ProductCsvRenderer[T]() {
+
+    protected def elements(t: T): Strings = {
+      Seq(
+        implicitly[CsvRenderer[P1]].render(t.productElement(0).asInstanceOf[P1])
+        , implicitly[CsvRenderer[P2]].render(t.productElement(1).asInstanceOf[P2])
+        , implicitly[CsvRenderer[P3]].render(t.productElement(2).asInstanceOf[P3])
+        , implicitly[CsvRenderer[P4]].render(t.productElement(3).asInstanceOf[P4])
+        , implicitly[CsvRenderer[P5]].render(t.productElement(4).asInstanceOf[P5])
+        , implicitly[CsvRenderer[P6]].render(t.productElement(5).asInstanceOf[P6])
+        , implicitly[CsvRenderer[P7]].render(t.productElement(6).asInstanceOf[P7])
+        , implicitly[CsvRenderer[P8]].render(t.productElement(7).asInstanceOf[P8])
+        , implicitly[CsvRenderer[P9]].render(t.productElement(8).asInstanceOf[P9])
+        , implicitly[CsvRenderer[P10]].render(t.productElement(9).asInstanceOf[P10])
+        , implicitly[CsvRenderer[P11]].render(t.productElement(10).asInstanceOf[P11])
+      )
+    }
+  }
+
+  /**
+   * Method to return a CsvRenderer[T] where T is a 12-ary Product and which is based on the given "construct" function.
+   *
+   * @param construct     a function (P1,P2,P3,P4,P5,P6,P7,P8,P9,P10,P11,P12) => T, usually the apply method of a case class.
+   *                      The sole purpose of this function is for type inference--it is never actually invoked.
+   * @param csvAttributes the (implicit) CsvAttributes.
    * @tparam P1  the type of the first field of the Product type T.
    * @tparam P2  the type of the second field of the Product type T.
    * @tparam P3  the type of the third field of the Product type T.
@@ -967,6 +422,437 @@
    * @tparam P11 the type of the eleventh field of the Product type T.
    * @tparam P12 the type of the twelfth field of the Product type T.
    * @tparam T   the underlying type of the first parameter of the input to the render method.
+   * @return a CsvRenderer[T].
+   */
+  def renderer12[P1: CsvRenderer, P2: CsvRenderer, P3: CsvRenderer, P4: CsvRenderer, P5: CsvRenderer, P6: CsvRenderer, P7: CsvRenderer, P8: CsvRenderer, P9: CsvRenderer, P10: CsvRenderer, P11: CsvRenderer, P12: CsvRenderer, T <: Product : ClassTag](construct: (P1, P2, P3, P4, P5, P6, P7, P8, P9, P10, P11, P12) => T)(implicit csvAttributes: CsvAttributes): CsvRenderer[T] = new ProductCsvRenderer[T]() {
+
+    protected def elements(t: T): Strings = {
+      Seq(
+        implicitly[CsvRenderer[P1]].render(t.productElement(0).asInstanceOf[P1])
+        , implicitly[CsvRenderer[P2]].render(t.productElement(1).asInstanceOf[P2])
+        , implicitly[CsvRenderer[P3]].render(t.productElement(2).asInstanceOf[P3])
+        , implicitly[CsvRenderer[P4]].render(t.productElement(3).asInstanceOf[P4])
+        , implicitly[CsvRenderer[P5]].render(t.productElement(4).asInstanceOf[P5])
+        , implicitly[CsvRenderer[P6]].render(t.productElement(5).asInstanceOf[P6])
+        , implicitly[CsvRenderer[P7]].render(t.productElement(6).asInstanceOf[P7])
+        , implicitly[CsvRenderer[P8]].render(t.productElement(7).asInstanceOf[P8])
+        , implicitly[CsvRenderer[P9]].render(t.productElement(8).asInstanceOf[P9])
+        , implicitly[CsvRenderer[P10]].render(t.productElement(9).asInstanceOf[P10])
+        , implicitly[CsvRenderer[P11]].render(t.productElement(10).asInstanceOf[P11])
+        , implicitly[CsvRenderer[P12]].render(t.productElement(11).asInstanceOf[P12])
+      )
+    }
+  }
+}
+
+abstract class ProductCsvRenderer[T <: Product : ClassTag](implicit c: CsvAttributes) extends CsvRenderer[T] {
+  protected def elements(t: T): Strings
+
+  val csvAttributes: CsvAttributes = c
+
+  def render(t: T, attrs: Map[String, String]): String = elements(t) mkString csvAttributes.delimiter
+}
+
+object CsvRenderers {
+  abstract class StandardCsvRenderer[T] extends CsvRenderer[T] {
+    val csvAttributes: CsvAttributes = implicitly[CsvAttributes]
+
+    def render(t: T, attrs: Map[String, String]): String = t.toString
+  }
+
+  implicit object CsvRendererBoolean extends StandardCsvRenderer[Boolean]
+
+  implicit object CsvRendererInt extends StandardCsvRenderer[Int]
+
+  implicit object CsvRendererLong extends StandardCsvRenderer[Long]
+
+  implicit object CsvRendererDouble extends StandardCsvRenderer[Double]
+
+  implicit object CsvRendererString extends StandardCsvRenderer[String]
+
+  implicit object CsvRendererURL extends StandardCsvRenderer[URL]
+}
+
+trait CsvGenerators {
+
+  /**
+   * Method to return a CsvGenerator[ Seq[T] ].
+   *
+   * @tparam T the underlying type of the first parameter of the input to the render method.
+   * @return a CsvGenerator[ Seq[T] ]
+   */
+  def sequenceGenerator[T](implicit ca: CsvAttributes): CsvGenerator[Seq[T]] = new BaseCsvGenerator[Seq[T]]
+
+  /**
+   * Method to return a CsvGenerator[ Option[T] ].
+   *
+   * @tparam T the underlying type of the first parameter of the input to the render method.
+   * @return a CsvGenerator[ Option[T] ].
+   */
+  def optionGenerator[T](implicit ca: CsvAttributes): CsvGenerator[Option[T]] = new BaseCsvGenerator[Option[T]]
+
+  /**
+   * Method to return a CsvGenerator[T] which does not output a column header for at all.
+   *
+   * @tparam T the type of the column objects.
+   * @return a CsvGenerator[T].
+   */
+  def skipGenerator[T](implicit ca: CsvAttributes): CsvGenerator[T] = new CsvProductGenerator[T] {
+    val csvAttributes: CsvAttributes = ca
+
+    override def toColumnName(po: Option[String], name: String): String = ""
+
+    // TEST (not actually used).
+    def toColumnNames(po: Option[String], no: Option[String]): String = ""
+  }
+
+  /**
+   * Method to return a CsvGenerator[T] where T is a 1-ary Product and which is based on a function to convert a P into a T.
+   *
+   * NOTE: be careful using this particular method it only applies where T is a 1-tuple (e.g. a case class with one field -- not common).
+   *
+   * @param construct a function P => T, usually the apply method of a case class.
+   *                  The sole purpose of this function is for type inference--it is never actually invoked.
+   * @tparam P1 the type of the (single) field of the Product type T.
+   * @tparam T  the underlying type of the first parameter of the input to the render method.
+   * @return a CsvGenerator[T].
+   */
+  def generator1[P1: CsvGenerator, T <: Product : ClassTag](construct: P1 => T)(implicit c: CsvAttributes): CsvGenerator[T] = new BaseCsvGenerator[T]() with CsvProductGenerator[T] {
+    private val Array(p1) = fieldNames
+
+    def toColumnNames(po: Option[String], no: Option[String]): String = Seq(
+      implicitly[CsvGenerator[P1]].toColumnName(merge(po, no), p1)
+    ) mkString c.delimiter
+  }
+
+  /**
+   * Method to return a CsvGenerator[T] where T is a 2-ary Product and which is based on a function to convert a (P1,P2) into a T.
+   *
+   * @param construct a function (P1,P2) => T, usually the apply method of a case class.
+   *                  The sole purpose of this function is for type inference--it is never actually invoked.
+   * @tparam P1 the type of the first field of the Product type T.
+   * @tparam P2 the type of the second field of the Product type T.
+   * @tparam T  the underlying type of the first parameter of the input to the render method.
+   * @return a CsvGenerator[T].
+   */
+  def generator2[P1: CsvGenerator, P2: CsvGenerator, T <: Product : ClassTag](construct: (P1, P2) => T)(implicit c: CsvAttributes): CsvProductGenerator[T] = new BaseCsvGenerator[T]() with CsvProductGenerator[T] {
+    private val Array(p1, p2) = fieldNames
+
+    def toColumnNames(po: Option[String], no: Option[String]): String = {
+      val wo = merge(po, no)
+      Seq(
+        implicitly[CsvGenerator[P1]].toColumnName(wo, p1)
+        , implicitly[CsvGenerator[P2]].toColumnName(wo, p2)
+      ) mkString c.delimiter
+    }
+  }
+
+  /**
+   * Method to return a CsvGenerator[T] where T is a 3-ary Product and which is based on a function to convert a (P1,P2,P3) into a T.
+   *
+   * @param construct a function (P1,P2,P3) => T, usually the apply method of a case class.
+   *                  The sole purpose of this function is for type inference--it is never actually invoked.
+   * @tparam P1 the type of the first field of the Product type T.
+   * @tparam P2 the type of the second field of the Product type T.
+   * @tparam P3 the type of the third field of the Product type T.
+   * @tparam T  the underlying type of the first parameter of the input to the render method.
+   * @return a CsvGenerator[T].
+   */
+  def generator3[P1: CsvGenerator, P2: CsvGenerator, P3: CsvGenerator, T <: Product : ClassTag](construct: (P1, P2, P3) => T)(implicit c: CsvAttributes): CsvProductGenerator[T] = new BaseCsvGenerator[T]() with CsvProductGenerator[T] {
+    private val Array(p1, p2, p3) = fieldNames
+
+    def toColumnNames(po: Option[String], no: Option[String]): String = {
+      val wo = merge(po, no)
+      Seq(
+        implicitly[CsvGenerator[P1]].toColumnName(wo, p1)
+        , implicitly[CsvGenerator[P2]].toColumnName(wo, p2)
+        , implicitly[CsvGenerator[P3]].toColumnName(wo, p3)
+      ) mkString c.delimiter
+    }
+  }
+
+  /**
+   * Method to return a CsvGenerator[T] where T is a 4-ary Product and which is based on a function to convert a (P1,P2,P3,P4) into a T.
+   *
+   * @param construct a function (P1,P2,P3,P4) => T, usually the apply method of a case class.
+   *                  The sole purpose of this function is for type inference--it is never actually invoked.
+   * @tparam P1 the type of the first field of the Product type T.
+   * @tparam P2 the type of the second field of the Product type T.
+   * @tparam P3 the type of the third field of the Product type T.
+   * @tparam P4 the type of the third field of the Product type T.
+   * @tparam T  the underlying type of the first parameter of the input to the render method.
+   * @return a CsvGenerator[T].
+   */
+  def generator4[P1: CsvGenerator, P2: CsvGenerator, P3: CsvGenerator, P4: CsvGenerator, T <: Product : ClassTag](construct: (P1, P2, P3, P4) => T)(implicit c: CsvAttributes): CsvProductGenerator[T] = new BaseCsvGenerator[T]() with CsvProductGenerator[T] {
+    private val Array(p1, p2, p3, p4) = fieldNames
+
+    def toColumnNames(po: Option[String], no: Option[String]): String = {
+      val wo = merge(po, no)
+      Seq(
+        implicitly[CsvGenerator[P1]].toColumnName(wo, p1)
+        , implicitly[CsvGenerator[P2]].toColumnName(wo, p2)
+        , implicitly[CsvGenerator[P3]].toColumnName(wo, p3)
+        , implicitly[CsvGenerator[P4]].toColumnName(wo, p4)
+      ) mkString c.delimiter
+    }
+  }
+
+  /**
+   * Method to return a CsvGenerator[T] where T is a 5-ary Product and which is based on a function to convert a (P1,P2,P3,P4,P5) into a T.
+   *
+   * @param construct a function (P1,P2,P3,P4,P5) => T, usually the apply method of a case class.
+   *                  The sole purpose of this function is for type inference--it is never actually invoked.
+   * @tparam P1 the type of the first field of the Product type T.
+   * @tparam P2 the type of the second field of the Product type T.
+   * @tparam P3 the type of the third field of the Product type T.
+   * @tparam P4 the type of the fourth field of the Product type T.
+   * @tparam P5 the type of the fifth field of the Product type T.
+   * @tparam T  the underlying type of the first parameter of the input to the render method.
+   * @return a CsvGenerator[T].
+   */
+  def generator5[P1: CsvGenerator, P2: CsvGenerator, P3: CsvGenerator, P4: CsvGenerator, P5: CsvGenerator, T <: Product : ClassTag](construct: (P1, P2, P3, P4, P5) => T)(implicit c: CsvAttributes): CsvProductGenerator[T] = new BaseCsvGenerator[T]() with CsvProductGenerator[T] {
+    private val Array(p1, p2, p3, p4, p5) = fieldNames
+
+    def toColumnNames(po: Option[String], no: Option[String]): String = {
+      val wo = merge(po, no)
+      Seq(
+        implicitly[CsvGenerator[P1]].toColumnName(wo, p1)
+        , implicitly[CsvGenerator[P2]].toColumnName(wo, p2)
+        , implicitly[CsvGenerator[P3]].toColumnName(wo, p3)
+        , implicitly[CsvGenerator[P4]].toColumnName(wo, p4)
+        , implicitly[CsvGenerator[P5]].toColumnName(wo, p5)
+      ) mkString c.delimiter
+    }
+  }
+
+  /**
+   * Method to return a CsvGenerator[T] where T is a 6-ary Product and which is based on a function to convert a (P1,P2,P3,P4,P5,P6) into a T.
+   *
+   * @param construct a function (P1,P2,P3,P4,P5,P6) => T, usually the apply method of a case class.
+   *                  The sole purpose of this function is for type inference--it is never actually invoked.
+   * @tparam P1 the type of the first field of the Product type T.
+   * @tparam P2 the type of the second field of the Product type T.
+   * @tparam P3 the type of the third field of the Product type T.
+   * @tparam P4 the type of the fourth field of the Product type T.
+   * @tparam P5 the type of the fifth field of the Product type T.
+   * @tparam P6 the type of the sixth field of the Product type T.
+   * @tparam T  the underlying type of the first parameter of the input to the render method.
+   * @return a CsvGenerator[T].
+   */
+  def generator6[P1: CsvGenerator, P2: CsvGenerator, P3: CsvGenerator, P4: CsvGenerator, P5: CsvGenerator, P6: CsvGenerator, T <: Product : ClassTag](construct: (P1, P2, P3, P4, P5, P6) => T)(implicit c: CsvAttributes): CsvProductGenerator[T] = new BaseCsvGenerator[T]() with CsvProductGenerator[T] {
+    private val Array(p1, p2, p3, p4, p5, p6) = fieldNames
+
+    def toColumnNames(po: Option[String], no: Option[String]): String = {
+      val wo = merge(po, no)
+      Seq(
+        implicitly[CsvGenerator[P1]].toColumnName(wo, p1)
+        , implicitly[CsvGenerator[P2]].toColumnName(wo, p2)
+        , implicitly[CsvGenerator[P3]].toColumnName(wo, p3)
+        , implicitly[CsvGenerator[P4]].toColumnName(wo, p4)
+        , implicitly[CsvGenerator[P5]].toColumnName(wo, p5)
+        , implicitly[CsvGenerator[P6]].toColumnName(wo, p6)
+      ) mkString c.delimiter
+    }
+  }
+
+  /**
+   * Method to return a CsvGenerator[T] where T is a 7-ary Product and which is based on a function to convert a (P1,P2,P3,P4,P5,P6,P7) into a T.
+   *
+   * @param construct a function (P1,P2,P3,P4,P5,P6,P7) => T, usually the apply method of a case class.
+   *                  The sole purpose of this function is for type inference--it is never actually invoked.
+   * @tparam P1 the type of the first field of the Product type T.
+   * @tparam P2 the type of the second field of the Product type T.
+   * @tparam P3 the type of the third field of the Product type T.
+   * @tparam P4 the type of the fourth field of the Product type T.
+   * @tparam P5 the type of the fifth field of the Product type T.
+   * @tparam P6 the type of the sixth field of the Product type T.
+   * @tparam P7 the type of the seventh field of the Product type T.
+   * @tparam T  the underlying type of the first parameter of the input to the render method.
+   * @return a CsvGenerator[T].
+   */
+  def generator7[P1: CsvGenerator, P2: CsvGenerator, P3: CsvGenerator, P4: CsvGenerator, P5: CsvGenerator, P6: CsvGenerator, P7: CsvGenerator, T <: Product : ClassTag](construct: (P1, P2, P3, P4, P5, P6, P7) => T)(implicit c: CsvAttributes): CsvProductGenerator[T] = new BaseCsvGenerator[T]() with CsvProductGenerator[T] {
+    private val Array(p1, p2, p3, p4, p5, p6, p7) = fieldNames
+
+    def toColumnNames(po: Option[String], no: Option[String]): String = {
+      val wo = merge(po, no)
+      Seq(
+        implicitly[CsvGenerator[P1]].toColumnName(wo, p1)
+        , implicitly[CsvGenerator[P2]].toColumnName(wo, p2)
+        , implicitly[CsvGenerator[P3]].toColumnName(wo, p3)
+        , implicitly[CsvGenerator[P4]].toColumnName(wo, p4)
+        , implicitly[CsvGenerator[P5]].toColumnName(wo, p5)
+        , implicitly[CsvGenerator[P6]].toColumnName(wo, p6)
+        , implicitly[CsvGenerator[P7]].toColumnName(wo, p7)
+      ) mkString c.delimiter
+    }
+  }
+
+  /**
+   * Method to return a CsvGenerator[T] where T is a 8-ary Product and which is based on a function to convert a (P1,P2,P3,P4,P5,P6,P7,P8) into a T.
+   *
+   * @param construct a function (P1,P2,P3,P4,P5,P6,P7,P8) => T, usually the apply method of a case class.
+   *                  The sole purpose of this function is for type inference--it is never actually invoked.
+   * @tparam P1 the type of the first field of the Product type T.
+   * @tparam P2 the type of the second field of the Product type T.
+   * @tparam P3 the type of the third field of the Product type T.
+   * @tparam P4 the type of the fourth field of the Product type T.
+   * @tparam P5 the type of the fifth field of the Product type T.
+   * @tparam P6 the type of the sixth field of the Product type T.
+   * @tparam P7 the type of the seventh field of the Product type T.
+   * @tparam P8 the type of the eighth field of the Product type T.
+   * @tparam T  the underlying type of the first parameter of the input to the render method.
+   * @return a CsvGenerator[T].
+   */
+  def generator8[P1: CsvGenerator, P2: CsvGenerator, P3: CsvGenerator, P4: CsvGenerator, P5: CsvGenerator, P6: CsvGenerator, P7: CsvGenerator, P8: CsvGenerator, T <: Product : ClassTag](construct: (P1, P2, P3, P4, P5, P6, P7, P8) => T)(implicit c: CsvAttributes): CsvProductGenerator[T] = new BaseCsvGenerator[T]() with CsvProductGenerator[T] {
+    private val Array(p1, p2, p3, p4, p5, p6, p7, p8) = fieldNames
+
+    def toColumnNames(po: Option[String], no: Option[String]): String = {
+      val wo = merge(po, no)
+      Seq(
+        implicitly[CsvGenerator[P1]].toColumnName(wo, p1)
+        , implicitly[CsvGenerator[P2]].toColumnName(wo, p2)
+        , implicitly[CsvGenerator[P3]].toColumnName(wo, p3)
+        , implicitly[CsvGenerator[P4]].toColumnName(wo, p4)
+        , implicitly[CsvGenerator[P5]].toColumnName(wo, p5)
+        , implicitly[CsvGenerator[P6]].toColumnName(wo, p6)
+        , implicitly[CsvGenerator[P7]].toColumnName(wo, p7)
+        , implicitly[CsvGenerator[P8]].toColumnName(wo, p8)
+      ) mkString c.delimiter
+    }
+  }
+
+  /**
+   * Method to return a CsvGenerator[T] where T is a 9-ary Product and which is based on a function to convert a (P1,P2,P3,P4,P5,P6,P7,P8,P9) into a T.
+   *
+   * @param construct a function (P1,P2,P3,P4,P5,P6,P7,P8,P9) => T, usually the apply method of a case class.
+   *                  The sole purpose of this function is for type inference--it is never actually invoked.
+   * @tparam P1 the type of the first field of the Product type T.
+   * @tparam P2 the type of the second field of the Product type T.
+   * @tparam P3 the type of the third field of the Product type T.
+   * @tparam P4 the type of the fourth field of the Product type T.
+   * @tparam P5 the type of the fifth field of the Product type T.
+   * @tparam P6 the type of the sixth field of the Product type T.
+   * @tparam P7 the type of the seventh field of the Product type T.
+   * @tparam P8 the type of the eighth field of the Product type T.
+   * @tparam P9 the type of the ninth field of the Product type T.
+   * @tparam T  the underlying type of the first parameter of the input to the render method.
+   * @return a CsvGenerator[T].
+   */
+  def generator9[P1: CsvGenerator, P2: CsvGenerator, P3: CsvGenerator, P4: CsvGenerator, P5: CsvGenerator, P6: CsvGenerator, P7: CsvGenerator, P8: CsvGenerator, P9: CsvGenerator, T <: Product : ClassTag](construct: (P1, P2, P3, P4, P5, P6, P7, P8, P9) => T)(implicit c: CsvAttributes): CsvProductGenerator[T] = new BaseCsvGenerator[T]() with CsvProductGenerator[T] {
+    private val Array(p1, p2, p3, p4, p5, p6, p7, p8, p9) = fieldNames
+
+    def toColumnNames(po: Option[String], no: Option[String]): String = {
+      val wo = merge(po, no)
+      Seq(
+        implicitly[CsvGenerator[P1]].toColumnName(wo, p1)
+        , implicitly[CsvGenerator[P2]].toColumnName(wo, p2)
+        , implicitly[CsvGenerator[P3]].toColumnName(wo, p3)
+        , implicitly[CsvGenerator[P4]].toColumnName(wo, p4)
+        , implicitly[CsvGenerator[P5]].toColumnName(wo, p5)
+        , implicitly[CsvGenerator[P6]].toColumnName(wo, p6)
+        , implicitly[CsvGenerator[P7]].toColumnName(wo, p7)
+        , implicitly[CsvGenerator[P8]].toColumnName(wo, p8)
+        , implicitly[CsvGenerator[P9]].toColumnName(wo, p9)
+      ) mkString c.delimiter
+    }
+  }
+
+  /**
+   * Method to return a CsvGenerator[T] where T is a 10-ary Product and which is based on a function to convert a (P1,P2,P3,P4,P5,P6,P7,P8,P9,P10) into a T.
+   *
+   * @param construct a function (P1,P2,P3,P4,P5,P6,P7,P8,P9,P10) => T, usually the apply method of a case class.
+   *                  The sole purpose of this function is for type inference--it is never actually invoked.
+   * @tparam P1  the type of the first field of the Product type T.
+   * @tparam P2  the type of the second field of the Product type T.
+   * @tparam P3  the type of the third field of the Product type T.
+   * @tparam P4  the type of the fourth field of the Product type T.
+   * @tparam P5  the type of the fifth field of the Product type T.
+   * @tparam P6  the type of the sixth field of the Product type T.
+   * @tparam P7  the type of the seventh field of the Product type T.
+   * @tparam P8  the type of the eighth field of the Product type T.
+   * @tparam P9  the type of the ninth field of the Product type T.
+   * @tparam P10 the type of the tenth field of the Product type T.
+   * @tparam T   the underlying type of the first parameter of the input to the render method.
+   * @return a CsvGenerator[T].
+   */
+  def generator10[P1: CsvGenerator, P2: CsvGenerator, P3: CsvGenerator, P4: CsvGenerator, P5: CsvGenerator, P6: CsvGenerator, P7: CsvGenerator, P8: CsvGenerator, P9: CsvGenerator, P10: CsvGenerator, T <: Product : ClassTag](construct: (P1, P2, P3, P4, P5, P6, P7, P8, P9, P10) => T)(implicit c: CsvAttributes): CsvProductGenerator[T] = new BaseCsvGenerator[T]() with CsvProductGenerator[T] {
+    private val Array(p1, p2, p3, p4, p5, p6, p7, p8, p9, p10) = fieldNames
+
+    def toColumnNames(po: Option[String], no: Option[String]): String = {
+      val wo = merge(po, no)
+      Seq(
+        implicitly[CsvGenerator[P1]].toColumnName(wo, p1)
+        , implicitly[CsvGenerator[P2]].toColumnName(wo, p2)
+        , implicitly[CsvGenerator[P3]].toColumnName(wo, p3)
+        , implicitly[CsvGenerator[P4]].toColumnName(wo, p4)
+        , implicitly[CsvGenerator[P5]].toColumnName(wo, p5)
+        , implicitly[CsvGenerator[P6]].toColumnName(wo, p6)
+        , implicitly[CsvGenerator[P7]].toColumnName(wo, p7)
+        , implicitly[CsvGenerator[P8]].toColumnName(wo, p8)
+        , implicitly[CsvGenerator[P9]].toColumnName(wo, p9)
+        , implicitly[CsvGenerator[P10]].toColumnName(wo, p10)
+      ) mkString c.delimiter
+    }
+  }
+
+  /**
+   * Method to return a CsvGenerator[T] where T is a 11-ary Product and which is based on a function to convert a (P1,P2,P3,P4,P5,P6,P7,P8,P9,P10,P11) into a T.
+   *
+   * @param construct a function (P1,P2,P3,P4,P5,P6,P7,P8,P9,P10,P11) => T, usually the apply method of a case class.
+   *                  The sole purpose of this function is for type inference--it is never actually invoked.
+   * @tparam P1  the type of the first field of the Product type T.
+   * @tparam P2  the type of the second field of the Product type T.
+   * @tparam P3  the type of the third field of the Product type T.
+   * @tparam P4  the type of the fourth field of the Product type T.
+   * @tparam P5  the type of the fifth field of the Product type T.
+   * @tparam P6  the type of the sixth field of the Product type T.
+   * @tparam P7  the type of the seventh field of the Product type T.
+   * @tparam P8  the type of the eighth field of the Product type T.
+   * @tparam P9  the type of the ninth field of the Product type T.
+   * @tparam P10 the type of the tenth field of the Product type T.
+   * @tparam P11 the type of the eleventh field of the Product type T.
+   * @tparam T   the underlying type of the first parameter of the input to the render method.
+   * @return a CsvGenerator[T].
+   */
+  def generator11[P1: CsvGenerator, P2: CsvGenerator, P3: CsvGenerator, P4: CsvGenerator, P5: CsvGenerator, P6: CsvGenerator, P7: CsvGenerator, P8: CsvGenerator, P9: CsvGenerator, P10: CsvGenerator, P11: CsvGenerator, T <: Product : ClassTag](construct: (P1, P2, P3, P4, P5, P6, P7, P8, P9, P10, P11) => T)(implicit c: CsvAttributes): CsvProductGenerator[T] = new BaseCsvGenerator[T]() with CsvProductGenerator[T] {
+    private val Array(p1, p2, p3, p4, p5, p6, p7, p8, p9, p10, p11) = fieldNames
+
+    def toColumnNames(po: Option[String], no: Option[String]): String = {
+      val wo = merge(po, no)
+      Seq(
+        implicitly[CsvGenerator[P1]].toColumnName(wo, p1)
+        , implicitly[CsvGenerator[P2]].toColumnName(wo, p2)
+        , implicitly[CsvGenerator[P3]].toColumnName(wo, p3)
+        , implicitly[CsvGenerator[P4]].toColumnName(wo, p4)
+        , implicitly[CsvGenerator[P5]].toColumnName(wo, p5)
+        , implicitly[CsvGenerator[P6]].toColumnName(wo, p6)
+        , implicitly[CsvGenerator[P7]].toColumnName(wo, p7)
+        , implicitly[CsvGenerator[P8]].toColumnName(wo, p8)
+        , implicitly[CsvGenerator[P9]].toColumnName(wo, p9)
+        , implicitly[CsvGenerator[P10]].toColumnName(wo, p10)
+        , implicitly[CsvGenerator[P11]].toColumnName(wo, p11)
+      ) mkString c.delimiter
+    }
+  }
+
+  /**
+   * Method to return a CsvGenerator[T] where T is a 12-ary Product and which is based on a function to convert a (P1,P2,P3,P4,P5,P6,P7,P8,P9,P10,P11,P12) into a T.
+   *
+   * @param construct a function (P1,P2,P3,P4,P5,P6,P7,P8,P9,P10,P11,P12) => T, usually the apply method of a case class.
+   *                  The sole purpose of this function is for type inference--it is never actually invoked.
+   * @tparam P1  the type of the first field of the Product type T.
+   * @tparam P2  the type of the second field of the Product type T.
+   * @tparam P3  the type of the third field of the Product type T.
+   * @tparam P4  the type of the fourth field of the Product type T.
+   * @tparam P5  the type of the fifth field of the Product type T.
+   * @tparam P6  the type of the sixth field of the Product type T.
+   * @tparam P7  the type of the seventh field of the Product type T.
+   * @tparam P8  the type of the eighth field of the Product type T.
+   * @tparam P9  the type of the ninth field of the Product type T.
+   * @tparam P10 the type of the tenth field of the Product type T.
+   * @tparam P11 the type of the eleventh field of the Product type T.
+   * @tparam P12 the type of the twelfth field of the Product type T.
+   * @tparam T   the underlying type of the first parameter of the input to the render method.
    * @return a CsvGenerator[T].
    */
   def generator12[P1: CsvGenerator, P2: CsvGenerator, P3: CsvGenerator, P4: CsvGenerator, P5: CsvGenerator, P6: CsvGenerator, P7: CsvGenerator, P8: CsvGenerator, P9: CsvGenerator, P10: CsvGenerator, P11: CsvGenerator, P12: CsvGenerator, T <: Product : ClassTag](construct: (P1, P2, P3, P4, P5, P6, P7, P8, P9, P10, P11, P12) => T)(implicit c: CsvAttributes): CsvProductGenerator[T] = new BaseCsvGenerator[T]() with CsvProductGenerator[T] {
