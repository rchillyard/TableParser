--- conflicted
+++ resolved
@@ -15,12 +15,7 @@
 import scala.io.{Codec, Source}
 import scala.language.postfixOps
 import scala.reflect.ClassTag
-<<<<<<< HEAD
-import scala.util.control.NonFatal
-import scala.util.{Failure, Success, Try}
-=======
 import scala.util.{Failure, Try}
->>>>>>> 4b5eb0ec
 
 /**
   * A Table of Rows.
@@ -142,22 +137,7 @@
     * @tparam T the type of the resulting table.
     * @return a Try[T]
     */
-<<<<<<< HEAD
-  def parse[T: TableParser](x: Source): Try[T] = {
-    val result = parse(x.getLines())
-    result match {
-      case Success(_) => try {
-        x.close()
-        result
-      } catch {
-        case NonFatal(e) => Failure(e)
-      }
-      case _ => result
-    }
-  }
-=======
   def parse[T: TableParser](x: => Source): Try[T] = for (z <- Try(x.getLines()); y <- parse(z)) yield y
->>>>>>> 4b5eb0ec
 
   /**
     * Method to parse a table from an Iterator of String.
@@ -275,10 +255,6 @@
   // TODO come back and figure out why recursiveLetters (below) didn't work properly.
   lazy val numbers: LazyList[Int] = LazyList.from(1)
   lazy val generateNumbers: LazyList[String] = numbers map (_.toString)
-<<<<<<< HEAD
-  //noinspection SpellCheckingInspection
-=======
->>>>>>> 4b5eb0ec
   //  lazy val recursiveLetters: Stream[String] = alphabet.toStream #::: multiply(alphabet,recursiveLetters)
   //  lazy val generateLetters: Stream[String] = recursiveLetters
   val alphabet: List[String] = "ABCDEFGHIJKLMNOPQRSTUVWXYZ".toCharArray.map(_.toString).toList
@@ -294,10 +270,6 @@
         }
         inner(s"${(m + 64).toChar}$s", (n - m) / 26)
       }
-<<<<<<< HEAD
-=======
-      inner(s"${(m + 64).toChar}$s", (n - m) / 26)
->>>>>>> 4b5eb0ec
     }
 
     inner("", n)
@@ -312,11 +284,6 @@
   }
 
   def prepend(prefix: String, stream: LazyList[String]): LazyList[String] = stream map (prefix + _)
-<<<<<<< HEAD
-=======
-
-  import scala.language.postfixOps
->>>>>>> 4b5eb0ec
 
   /**
     * This method constructs a new Header based on Excel row/column names.
@@ -367,11 +334,7 @@
     rows map {
       case p: Product => ww.writeRow(o2)(p)
       case xs: Seq[Any] => ww.writeRowElements(o2)(xs)
-<<<<<<< HEAD
-      case xs: Array[Any] => ww.writeRowElements(o2)(xs) // TODO fix this
-=======
       case xs: Array[Any] => ww.writeRowElements(o2)(xs.toIndexedSeq)
->>>>>>> 4b5eb0ec
       case _ => throw TableException("cannot render table because row is neither a Product, nor an array nor a sequence")
     }
     o1
@@ -432,11 +395,8 @@
   * NOTE: the existence or not of a Header in a BaseTable only affects how the table is rendered.
   * The parsing of a table always has a header of some sort.
   *
-<<<<<<< HEAD
-=======
   * TEST this
   *
->>>>>>> 4b5eb0ec
   * @param rows the rows of the table.
   * @tparam Row the underlying type of each Row
   */
