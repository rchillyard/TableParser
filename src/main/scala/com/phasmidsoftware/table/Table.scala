--- conflicted
+++ resolved
@@ -512,54 +512,6 @@
   }
 
   /**
-<<<<<<< HEAD
-    * Method to parse a table from a File as a table of RawRow.
-    *
-    * TEST
-    *
-    * @param f                the file.
-    * @param maybeFixedHeader an optional fixed header. If None (the default), we expect to find the header defined in the first line of the file.
-    * @param forgiving        forcing (defaults to true). If true (the default) then an individual malformed row will not prevent subsequent rows being parsed.
-    * @param codec            (implicit) the encoding.
-    * @return a Try of Table of RawRow where RawRow is a RawRow.
-    */
-  def parseFileRaw(f: File, predicate: Try[RawRow] => Boolean, maybeFixedHeader: Option[Header] = None, forgiving: Boolean = true)(implicit codec: Codec): Try[RawTable] = {
-    implicit val z: TableParser[RawTable] = RawTableParser(predicate, maybeFixedHeader, forgiving)
-    parseFile[RawTable](f)
-  }
-
-  /**
-    * Method to parse a table from a File as a table of RawRow.
-    *
-    * TEST
-    *
-    * @param pathname the path name.
-    * @param codec    (implicit) the encoding.
-    * @return a Try of Table of RawRow where RawRow is a RawRow.
-    */
-  def parseFileRaw(pathname: String, predicate: Try[RawRow] => Boolean)(implicit codec: Codec): Try[RawTable] = {
-    implicit val z: TableParser[RawTable] = RawTableParser(predicate, None)
-    parseFile[RawTable](pathname)
-  }
-
-  /**
-    * Method to parse a table from a resource as a table of RawRow.
-    *
-    * NOTE no longer used.
-    *
-    * TEST
-    *
-    * @param s                the resource name.
-    * @param maybeFixedHeader an optional fixed header. If None (the default), we expect to find the header defined in the first line of the file.
-    * @param forgiving        forcing (defaults to true). If true (the default) then an individual malformed row will not prevent subsequent rows being parsed.
-    * @param clazz            the class for which the resource should be sought (defaults to the calling class).
-    * @param codec            (implicit) the encoding.
-    * @return a Try of Table of RawRow where RawRow is a RawRow.
-    */
-  def parseResourceRaw(s: String, predicate: Try[RawRow] => Boolean = includeAll, maybeFixedHeader: Option[Header] = None, forgiving: Boolean = true, clazz: Class[_] = getClass)(implicit codec: Codec): Try[RawTable] = {
-    implicit val z: TableParser[RawTable] = RawTableParser(predicate, maybeFixedHeader, forgiving)
-    parseResource[RawTable](s, clazz)
-=======
    * Method to parse a table from a File as a table of Seq[String].
    *
    * @param f                the file.
@@ -598,7 +550,6 @@
   def parseResourceRaw(s: String, predicate: Try[RawRow] => Boolean = includeAll, maybeFixedHeader: Option[Header] = None, forgiving: Boolean = true, clazz: Class[_] = getClass)(implicit codec: Codec): Try[Table[RawRow]] = {
     implicit val z: TableParser[Table[RawRow]] = RawTableParser(predicate, maybeFixedHeader, forgiving)
     parseResource[Table[RawRow]](s, clazz)
->>>>>>> 3fc06dc0
   }
 
   /**
