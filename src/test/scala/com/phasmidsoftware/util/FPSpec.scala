--- conflicted
+++ resolved
@@ -54,14 +54,8 @@
     zy should matchPattern { case Success("Hello World!") => }
   }
 
-<<<<<<< HEAD
-  // 2.12
-  ignore should "return failure(0)" in {
-    val wy = safeResource(Source.fromResource(null))(s => Try(s.getLines().toList.head))
-=======
   it should "return failure(0)" in {
     val wy = TryUsing(Source.fromResource(null))(s => Try(s.getLines().toList.head))
->>>>>>> 61a00d35
     wy should matchPattern { case Failure(_) => }
     wy.recover {
       case _: NullPointerException => Success(())
