/*
 * Copyright (c) 2019. Phasmid Software
 */

package com.phasmidsoftware.util

import java.io.InputStream

import com.phasmidsoftware.util.FP._
<<<<<<< HEAD
import org.scalatest.{flatspec, matchers}
=======
import org.scalatest.flatspec
import org.scalatest.matchers.should
>>>>>>> 4b5eb0ec

import scala.io.Source
import scala.util.{Failure, Success, Try}

<<<<<<< HEAD
class FPSpec extends flatspec.AnyFlatSpec with matchers.should.Matchers {
=======
class FPSpec extends flatspec.AnyFlatSpec with should.Matchers {
>>>>>>> 4b5eb0ec

  behavior of "FP"

  it should "indexFound" in {
    indexFound("junk", 0) shouldBe Success(0)
    indexFound("junk", -1) should matchPattern { case Failure(TableParserException("Header column junk not found", null)) => }
  }

  it should "getURLForResource" in {
    getURLForResource("testFile.txt", getClass) should matchPattern { case Success(_) => }
    getURLForResource(".txt", getClass) should matchPattern { case Failure(_) => }
  }

  it should "sequence" in {
    val try1 = Success(1)
    val try2 = Success(2)
    val try3 = Failure(TableParserException(""))
    sequence(Seq(try1, try2)) shouldBe Success(Seq(1, 2))
    sequence(Seq(try1, try3)) should matchPattern { case Failure(_) => }
  }

  behavior of "safeResource"

  it should "return success" in {
    lazy val i: InputStream = getClass.getResourceAsStream("oneLineResource.txt")
    val zy: Try[String] = safeResource(Source.fromInputStream(i))(s => Try(s.getLines().toList.head))
    zy should matchPattern { case Success("Hello World!") => }
  }

  it should "return failure(0)" in {
    val wy = safeResource(Source.fromResource(null))(s => Try(s.getLines().toList.head))
    wy should matchPattern { case Failure(_) => }
    wy.recover {
      case _: NullPointerException => Success(())
      case e => fail(s"wrong exception: $e")
    }
  }

  it should "return failure(1)" in {
    lazy val i: InputStream = getClass.getResourceAsStream(null)
    val wy = safeResource(Source.fromInputStream(i))(s => Try(s.getLines().toList.head))
    wy should matchPattern { case Failure(_) => }
    wy.recover {
      case _: NullPointerException => Success(())
      case e => fail(s"wrong exception: $e")
    }
  }

  it should "return failure(2)" in {
    lazy val i: InputStream = getClass.getResourceAsStream("emptyResource.txt")
    val wy = safeResource(Source.fromInputStream(i))(s => Try(s.getLines().toList.head))
    wy should matchPattern { case Failure(_) => }
    wy.recover {
      case _: NoSuchElementException => Success(())
      case e => fail(s"wrong exception: $e")
    }
  }

}<|MERGE_RESOLUTION|>--- conflicted
+++ resolved
@@ -7,21 +7,13 @@
 import java.io.InputStream
 
 import com.phasmidsoftware.util.FP._
-<<<<<<< HEAD
-import org.scalatest.{flatspec, matchers}
-=======
 import org.scalatest.flatspec
 import org.scalatest.matchers.should
->>>>>>> 4b5eb0ec
 
 import scala.io.Source
 import scala.util.{Failure, Success, Try}
 
-<<<<<<< HEAD
-class FPSpec extends flatspec.AnyFlatSpec with matchers.should.Matchers {
-=======
 class FPSpec extends flatspec.AnyFlatSpec with should.Matchers {
->>>>>>> 4b5eb0ec
 
   behavior of "FP"
 
